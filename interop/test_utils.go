/*
 *
 * Copyright 2014 gRPC authors.
 *
 * Licensed under the Apache License, Version 2.0 (the "License");
 * you may not use this file except in compliance with the License.
 * You may obtain a copy of the License at
 *
 *     http://www.apache.org/licenses/LICENSE-2.0
 *
 * Unless required by applicable law or agreed to in writing, software
 * distributed under the License is distributed on an "AS IS" BASIS,
 * WITHOUT WARRANTIES OR CONDITIONS OF ANY KIND, either express or implied.
 * See the License for the specific language governing permissions and
 * limitations under the License.
 *
 */

// Package interop contains functions used by interop client/server.
package interop

import (
	"bytes"
	"context"
	"fmt"
	"io"
	"io/ioutil"
	"os"
	"strings"
	"time"

	"github.com/golang/protobuf/proto"
	"golang.org/x/oauth2"
	"golang.org/x/oauth2/google"
	"google.golang.org/grpc"
	"google.golang.org/grpc/benchmark/stats"
	"google.golang.org/grpc/codes"
	"google.golang.org/grpc/grpclog"
	"google.golang.org/grpc/metadata"
	"google.golang.org/grpc/peer"
	"google.golang.org/grpc/status"

	testgrpc "google.golang.org/grpc/interop/grpc_testing"
	testpb "google.golang.org/grpc/interop/grpc_testing"
)

var (
	reqSizes            = []int{27182, 8, 1828, 45904}
	respSizes           = []int{31415, 9, 2653, 58979}
	largeReqSize        = 271828
	largeRespSize       = 314159
	initialMetadataKey  = "x-grpc-test-echo-initial"
	trailingMetadataKey = "x-grpc-test-echo-trailing-bin"

	logger = grpclog.Component("interop")
)

// ClientNewPayload returns a payload of the given type and size.
func ClientNewPayload(t testpb.PayloadType, size int) *testpb.Payload {
	if size < 0 {
		logger.Fatalf("Requested a response with invalid length %d", size)
	}
	body := make([]byte, size)
	switch t {
	case testpb.PayloadType_COMPRESSABLE:
	default:
		logger.Fatalf("Unsupported payload type: %d", t)
	}
	return &testpb.Payload{
		Type: t,
		Body: body,
	}
}

// DoEmptyUnaryCall performs a unary RPC with empty request and response messages.
func DoEmptyUnaryCall(tc testgrpc.TestServiceClient, args ...grpc.CallOption) {
	reply, err := tc.EmptyCall(context.Background(), &testpb.Empty{}, args...)
	if err != nil {
		logger.Fatal("/TestService/EmptyCall RPC failed: ", err)
	}
	if !proto.Equal(&testpb.Empty{}, reply) {
		logger.Fatalf("/TestService/EmptyCall receives %v, want %v", reply, testpb.Empty{})
	}
}

// DoLargeUnaryCall performs a unary RPC with large payload in the request and response.
func DoLargeUnaryCall(tc testgrpc.TestServiceClient, args ...grpc.CallOption) {
	pl := ClientNewPayload(testpb.PayloadType_COMPRESSABLE, largeReqSize)
	req := &testpb.SimpleRequest{
		ResponseType: testpb.PayloadType_COMPRESSABLE,
		ResponseSize: int32(largeRespSize),
		Payload:      pl,
	}
	reply, err := tc.UnaryCall(context.Background(), req, args...)
	if err != nil {
		logger.Fatal("/TestService/UnaryCall RPC failed: ", err)
	}
	t := reply.GetPayload().GetType()
	s := len(reply.GetPayload().GetBody())
	if t != testpb.PayloadType_COMPRESSABLE || s != largeRespSize {
		logger.Fatalf("Got the reply with type %d len %d; want %d, %d", t, s, testpb.PayloadType_COMPRESSABLE, largeRespSize)
	}
}

// DoClientStreaming performs a client streaming RPC.
func DoClientStreaming(tc testgrpc.TestServiceClient, args ...grpc.CallOption) {
	stream, err := tc.StreamingInputCall(context.Background(), args...)
	if err != nil {
		logger.Fatalf("%v.StreamingInputCall(_) = _, %v", tc, err)
	}
	var sum int
	for _, s := range reqSizes {
		pl := ClientNewPayload(testpb.PayloadType_COMPRESSABLE, s)
		req := &testpb.StreamingInputCallRequest{
			Payload: pl,
		}
		if err := stream.Send(req); err != nil {
			logger.Fatalf("%v has error %v while sending %v", stream, err, req)
		}
		sum += s
	}
	reply, err := stream.CloseAndRecv()
	if err != nil {
		logger.Fatalf("%v.CloseAndRecv() got error %v, want %v", stream, err, nil)
	}
	if reply.GetAggregatedPayloadSize() != int32(sum) {
		logger.Fatalf("%v.CloseAndRecv().GetAggregatePayloadSize() = %v; want %v", stream, reply.GetAggregatedPayloadSize(), sum)
	}
}

// DoServerStreaming performs a server streaming RPC.
func DoServerStreaming(tc testgrpc.TestServiceClient, args ...grpc.CallOption) {
	respParam := make([]*testpb.ResponseParameters, len(respSizes))
	for i, s := range respSizes {
		respParam[i] = &testpb.ResponseParameters{
			Size: int32(s),
		}
	}
	req := &testpb.StreamingOutputCallRequest{
		ResponseType:       testpb.PayloadType_COMPRESSABLE,
		ResponseParameters: respParam,
	}
	stream, err := tc.StreamingOutputCall(context.Background(), req, args...)
	if err != nil {
		logger.Fatalf("%v.StreamingOutputCall(_) = _, %v", tc, err)
	}
	var rpcStatus error
	var respCnt int
	var index int
	for {
		reply, err := stream.Recv()
		if err != nil {
			rpcStatus = err
			break
		}
		t := reply.GetPayload().GetType()
		if t != testpb.PayloadType_COMPRESSABLE {
			logger.Fatalf("Got the reply of type %d, want %d", t, testpb.PayloadType_COMPRESSABLE)
		}
		size := len(reply.GetPayload().GetBody())
		if size != respSizes[index] {
			logger.Fatalf("Got reply body of length %d, want %d", size, respSizes[index])
		}
		index++
		respCnt++
	}
	if rpcStatus != io.EOF {
		logger.Fatalf("Failed to finish the server streaming rpc: %v", rpcStatus)
	}
	if respCnt != len(respSizes) {
		logger.Fatalf("Got %d reply, want %d", len(respSizes), respCnt)
	}
}

// DoPingPong performs ping-pong style bi-directional streaming RPC.
func DoPingPong(tc testgrpc.TestServiceClient, args ...grpc.CallOption) {
	stream, err := tc.FullDuplexCall(context.Background(), args...)
	if err != nil {
		logger.Fatalf("%v.FullDuplexCall(_) = _, %v", tc, err)
	}
	var index int
	for index < len(reqSizes) {
		respParam := []*testpb.ResponseParameters{
			{
				Size: int32(respSizes[index]),
			},
		}
		pl := ClientNewPayload(testpb.PayloadType_COMPRESSABLE, reqSizes[index])
		req := &testpb.StreamingOutputCallRequest{
			ResponseType:       testpb.PayloadType_COMPRESSABLE,
			ResponseParameters: respParam,
			Payload:            pl,
		}
		if err := stream.Send(req); err != nil {
			logger.Fatalf("%v has error %v while sending %v", stream, err, req)
		}
		reply, err := stream.Recv()
		if err != nil {
			logger.Fatalf("%v.Recv() = %v", stream, err)
		}
		t := reply.GetPayload().GetType()
		if t != testpb.PayloadType_COMPRESSABLE {
			logger.Fatalf("Got the reply of type %d, want %d", t, testpb.PayloadType_COMPRESSABLE)
		}
		size := len(reply.GetPayload().GetBody())
		if size != respSizes[index] {
			logger.Fatalf("Got reply body of length %d, want %d", size, respSizes[index])
		}
		index++
	}
	if err := stream.CloseSend(); err != nil {
		logger.Fatalf("%v.CloseSend() got %v, want %v", stream, err, nil)
	}
	if _, err := stream.Recv(); err != io.EOF {
		logger.Fatalf("%v failed to complele the ping pong test: %v", stream, err)
	}
}

// DoEmptyStream sets up a bi-directional streaming with zero message.
func DoEmptyStream(tc testgrpc.TestServiceClient, args ...grpc.CallOption) {
	stream, err := tc.FullDuplexCall(context.Background(), args...)
	if err != nil {
		logger.Fatalf("%v.FullDuplexCall(_) = _, %v", tc, err)
	}
	if err := stream.CloseSend(); err != nil {
		logger.Fatalf("%v.CloseSend() got %v, want %v", stream, err, nil)
	}
	if _, err := stream.Recv(); err != io.EOF {
		logger.Fatalf("%v failed to complete the empty stream test: %v", stream, err)
	}
}

// DoTimeoutOnSleepingServer performs an RPC on a sleep server which causes RPC timeout.
func DoTimeoutOnSleepingServer(tc testgrpc.TestServiceClient, args ...grpc.CallOption) {
	ctx, cancel := context.WithTimeout(context.Background(), 1*time.Millisecond)
	defer cancel()
	stream, err := tc.FullDuplexCall(ctx, args...)
	if err != nil {
		if status.Code(err) == codes.DeadlineExceeded {
			return
		}
		logger.Fatalf("%v.FullDuplexCall(_) = _, %v", tc, err)
	}
	pl := ClientNewPayload(testpb.PayloadType_COMPRESSABLE, 27182)
	req := &testpb.StreamingOutputCallRequest{
		ResponseType: testpb.PayloadType_COMPRESSABLE,
		Payload:      pl,
	}
	if err := stream.Send(req); err != nil && err != io.EOF {
		logger.Fatalf("%v.Send(_) = %v", stream, err)
	}
	if _, err := stream.Recv(); status.Code(err) != codes.DeadlineExceeded {
		logger.Fatalf("%v.Recv() = _, %v, want error code %d", stream, err, codes.DeadlineExceeded)
	}
}

// DoComputeEngineCreds performs a unary RPC with compute engine auth.
func DoComputeEngineCreds(tc testgrpc.TestServiceClient, serviceAccount, oauthScope string) {
	pl := ClientNewPayload(testpb.PayloadType_COMPRESSABLE, largeReqSize)
	req := &testpb.SimpleRequest{
		ResponseType:   testpb.PayloadType_COMPRESSABLE,
		ResponseSize:   int32(largeRespSize),
		Payload:        pl,
		FillUsername:   true,
		FillOauthScope: true,
	}
	reply, err := tc.UnaryCall(context.Background(), req)
	if err != nil {
		logger.Fatal("/TestService/UnaryCall RPC failed: ", err)
	}
	user := reply.GetUsername()
	scope := reply.GetOauthScope()
	if user != serviceAccount {
		logger.Fatalf("Got user name %q, want %q.", user, serviceAccount)
	}
	if !strings.Contains(oauthScope, scope) {
		logger.Fatalf("Got OAuth scope %q which is NOT a substring of %q.", scope, oauthScope)
	}
}

func getServiceAccountJSONKey(keyFile string) []byte {
	jsonKey, err := ioutil.ReadFile(keyFile)
	if err != nil {
		logger.Fatalf("Failed to read the service account key file: %v", err)
	}
	return jsonKey
}

// DoServiceAccountCreds performs a unary RPC with service account auth.
func DoServiceAccountCreds(tc testgrpc.TestServiceClient, serviceAccountKeyFile, oauthScope string) {
	pl := ClientNewPayload(testpb.PayloadType_COMPRESSABLE, largeReqSize)
	req := &testpb.SimpleRequest{
		ResponseType:   testpb.PayloadType_COMPRESSABLE,
		ResponseSize:   int32(largeRespSize),
		Payload:        pl,
		FillUsername:   true,
		FillOauthScope: true,
	}
	reply, err := tc.UnaryCall(context.Background(), req)
	if err != nil {
		logger.Fatal("/TestService/UnaryCall RPC failed: ", err)
	}
	jsonKey := getServiceAccountJSONKey(serviceAccountKeyFile)
	user := reply.GetUsername()
	scope := reply.GetOauthScope()
	if !strings.Contains(string(jsonKey), user) {
		logger.Fatalf("Got user name %q which is NOT a substring of %q.", user, jsonKey)
	}
	if !strings.Contains(oauthScope, scope) {
		logger.Fatalf("Got OAuth scope %q which is NOT a substring of %q.", scope, oauthScope)
	}
}

// DoJWTTokenCreds performs a unary RPC with JWT token auth.
func DoJWTTokenCreds(tc testgrpc.TestServiceClient, serviceAccountKeyFile string) {
	pl := ClientNewPayload(testpb.PayloadType_COMPRESSABLE, largeReqSize)
	req := &testpb.SimpleRequest{
		ResponseType: testpb.PayloadType_COMPRESSABLE,
		ResponseSize: int32(largeRespSize),
		Payload:      pl,
		FillUsername: true,
	}
	reply, err := tc.UnaryCall(context.Background(), req)
	if err != nil {
		logger.Fatal("/TestService/UnaryCall RPC failed: ", err)
	}
	jsonKey := getServiceAccountJSONKey(serviceAccountKeyFile)
	user := reply.GetUsername()
	if !strings.Contains(string(jsonKey), user) {
		logger.Fatalf("Got user name %q which is NOT a substring of %q.", user, jsonKey)
	}
}

// GetToken obtains an OAUTH token from the input.
func GetToken(serviceAccountKeyFile string, oauthScope string) *oauth2.Token {
	jsonKey := getServiceAccountJSONKey(serviceAccountKeyFile)
	config, err := google.JWTConfigFromJSON(jsonKey, oauthScope)
	if err != nil {
		logger.Fatalf("Failed to get the config: %v", err)
	}
	token, err := config.TokenSource(context.Background()).Token()
	if err != nil {
		logger.Fatalf("Failed to get the token: %v", err)
	}
	return token
}

// DoOauth2TokenCreds performs a unary RPC with OAUTH2 token auth.
func DoOauth2TokenCreds(tc testgrpc.TestServiceClient, serviceAccountKeyFile, oauthScope string) {
	pl := ClientNewPayload(testpb.PayloadType_COMPRESSABLE, largeReqSize)
	req := &testpb.SimpleRequest{
		ResponseType:   testpb.PayloadType_COMPRESSABLE,
		ResponseSize:   int32(largeRespSize),
		Payload:        pl,
		FillUsername:   true,
		FillOauthScope: true,
	}
	reply, err := tc.UnaryCall(context.Background(), req)
	if err != nil {
		logger.Fatal("/TestService/UnaryCall RPC failed: ", err)
	}
	jsonKey := getServiceAccountJSONKey(serviceAccountKeyFile)
	user := reply.GetUsername()
	scope := reply.GetOauthScope()
	if !strings.Contains(string(jsonKey), user) {
		logger.Fatalf("Got user name %q which is NOT a substring of %q.", user, jsonKey)
	}
	if !strings.Contains(oauthScope, scope) {
		logger.Fatalf("Got OAuth scope %q which is NOT a substring of %q.", scope, oauthScope)
	}
}

// DoPerRPCCreds performs a unary RPC with per RPC OAUTH2 token.
func DoPerRPCCreds(tc testgrpc.TestServiceClient, serviceAccountKeyFile, oauthScope string) {
	jsonKey := getServiceAccountJSONKey(serviceAccountKeyFile)
	pl := ClientNewPayload(testpb.PayloadType_COMPRESSABLE, largeReqSize)
	req := &testpb.SimpleRequest{
		ResponseType:   testpb.PayloadType_COMPRESSABLE,
		ResponseSize:   int32(largeRespSize),
		Payload:        pl,
		FillUsername:   true,
		FillOauthScope: true,
	}
	token := GetToken(serviceAccountKeyFile, oauthScope)
	kv := map[string]string{"authorization": token.Type() + " " + token.AccessToken}
	ctx := metadata.NewOutgoingContext(context.Background(), metadata.MD{"authorization": []string{kv["authorization"]}})
	reply, err := tc.UnaryCall(ctx, req)
	if err != nil {
		logger.Fatal("/TestService/UnaryCall RPC failed: ", err)
	}
	user := reply.GetUsername()
	scope := reply.GetOauthScope()
	if !strings.Contains(string(jsonKey), user) {
		logger.Fatalf("Got user name %q which is NOT a substring of %q.", user, jsonKey)
	}
	if !strings.Contains(oauthScope, scope) {
		logger.Fatalf("Got OAuth scope %q which is NOT a substring of %q.", scope, oauthScope)
	}
}

// DoGoogleDefaultCredentials performs an unary RPC with google default credentials
func DoGoogleDefaultCredentials(tc testgrpc.TestServiceClient, defaultServiceAccount string) {
	pl := ClientNewPayload(testpb.PayloadType_COMPRESSABLE, largeReqSize)
	req := &testpb.SimpleRequest{
		ResponseType:   testpb.PayloadType_COMPRESSABLE,
		ResponseSize:   int32(largeRespSize),
		Payload:        pl,
		FillUsername:   true,
		FillOauthScope: true,
	}
	reply, err := tc.UnaryCall(context.Background(), req)
	if err != nil {
		logger.Fatal("/TestService/UnaryCall RPC failed: ", err)
	}
	if reply.GetUsername() != defaultServiceAccount {
		logger.Fatalf("Got user name %q; wanted %q. ", reply.GetUsername(), defaultServiceAccount)
	}
}

// DoComputeEngineChannelCredentials performs an unary RPC with compute engine channel credentials
func DoComputeEngineChannelCredentials(tc testgrpc.TestServiceClient, defaultServiceAccount string) {
	pl := ClientNewPayload(testpb.PayloadType_COMPRESSABLE, largeReqSize)
	req := &testpb.SimpleRequest{
		ResponseType:   testpb.PayloadType_COMPRESSABLE,
		ResponseSize:   int32(largeRespSize),
		Payload:        pl,
		FillUsername:   true,
		FillOauthScope: true,
	}
	reply, err := tc.UnaryCall(context.Background(), req)
	if err != nil {
		logger.Fatal("/TestService/UnaryCall RPC failed: ", err)
	}
	if reply.GetUsername() != defaultServiceAccount {
		logger.Fatalf("Got user name %q; wanted %q. ", reply.GetUsername(), defaultServiceAccount)
	}
}

var testMetadata = metadata.MD{
	"key1": []string{"value1"},
	"key2": []string{"value2"},
}

// DoCancelAfterBegin cancels the RPC after metadata has been sent but before payloads are sent.
func DoCancelAfterBegin(tc testgrpc.TestServiceClient, args ...grpc.CallOption) {
	ctx, cancel := context.WithCancel(metadata.NewOutgoingContext(context.Background(), testMetadata))
	stream, err := tc.StreamingInputCall(ctx, args...)
	if err != nil {
		logger.Fatalf("%v.StreamingInputCall(_) = _, %v", tc, err)
	}
	cancel()
	_, err = stream.CloseAndRecv()
	if status.Code(err) != codes.Canceled {
		logger.Fatalf("%v.CloseAndRecv() got error code %d, want %d", stream, status.Code(err), codes.Canceled)
	}
}

// DoCancelAfterFirstResponse cancels the RPC after receiving the first message from the server.
func DoCancelAfterFirstResponse(tc testgrpc.TestServiceClient, args ...grpc.CallOption) {
	ctx, cancel := context.WithCancel(context.Background())
	stream, err := tc.FullDuplexCall(ctx, args...)
	if err != nil {
		logger.Fatalf("%v.FullDuplexCall(_) = _, %v", tc, err)
	}
	respParam := []*testpb.ResponseParameters{
		{
			Size: 31415,
		},
	}
	pl := ClientNewPayload(testpb.PayloadType_COMPRESSABLE, 27182)
	req := &testpb.StreamingOutputCallRequest{
		ResponseType:       testpb.PayloadType_COMPRESSABLE,
		ResponseParameters: respParam,
		Payload:            pl,
	}
	if err := stream.Send(req); err != nil {
		logger.Fatalf("%v has error %v while sending %v", stream, err, req)
	}
	if _, err := stream.Recv(); err != nil {
		logger.Fatalf("%v.Recv() = %v", stream, err)
	}
	cancel()
	if _, err := stream.Recv(); status.Code(err) != codes.Canceled {
		logger.Fatalf("%v compleled with error code %d, want %d", stream, status.Code(err), codes.Canceled)
	}
}

var (
	initialMetadataValue  = "test_initial_metadata_value"
	trailingMetadataValue = "\x0a\x0b\x0a\x0b\x0a\x0b"
	customMetadata        = metadata.Pairs(
		initialMetadataKey, initialMetadataValue,
		trailingMetadataKey, trailingMetadataValue,
	)
)

func validateMetadata(header, trailer metadata.MD) {
	if len(header[initialMetadataKey]) != 1 {
		logger.Fatalf("Expected exactly one header from server. Received %d", len(header[initialMetadataKey]))
	}
	if header[initialMetadataKey][0] != initialMetadataValue {
		logger.Fatalf("Got header %s; want %s", header[initialMetadataKey][0], initialMetadataValue)
	}
	if len(trailer[trailingMetadataKey]) != 1 {
		logger.Fatalf("Expected exactly one trailer from server. Received %d", len(trailer[trailingMetadataKey]))
	}
	if trailer[trailingMetadataKey][0] != trailingMetadataValue {
		logger.Fatalf("Got trailer %s; want %s", trailer[trailingMetadataKey][0], trailingMetadataValue)
	}
}

// DoCustomMetadata checks that metadata is echoed back to the client.
func DoCustomMetadata(tc testgrpc.TestServiceClient, args ...grpc.CallOption) {
	// Testing with UnaryCall.
	pl := ClientNewPayload(testpb.PayloadType_COMPRESSABLE, 1)
	req := &testpb.SimpleRequest{
		ResponseType: testpb.PayloadType_COMPRESSABLE,
		ResponseSize: int32(1),
		Payload:      pl,
	}
	ctx := metadata.NewOutgoingContext(context.Background(), customMetadata)
	var header, trailer metadata.MD
	args = append(args, grpc.Header(&header), grpc.Trailer(&trailer))
	reply, err := tc.UnaryCall(
		ctx,
		req,
		args...,
	)
	if err != nil {
		logger.Fatal("/TestService/UnaryCall RPC failed: ", err)
	}
	t := reply.GetPayload().GetType()
	s := len(reply.GetPayload().GetBody())
	if t != testpb.PayloadType_COMPRESSABLE || s != 1 {
		logger.Fatalf("Got the reply with type %d len %d; want %d, %d", t, s, testpb.PayloadType_COMPRESSABLE, 1)
	}
	validateMetadata(header, trailer)

	// Testing with FullDuplex.
	stream, err := tc.FullDuplexCall(ctx, args...)
	if err != nil {
		logger.Fatalf("%v.FullDuplexCall(_) = _, %v, want <nil>", tc, err)
	}
	respParam := []*testpb.ResponseParameters{
		{
			Size: 1,
		},
	}
	streamReq := &testpb.StreamingOutputCallRequest{
		ResponseType:       testpb.PayloadType_COMPRESSABLE,
		ResponseParameters: respParam,
		Payload:            pl,
	}
	if err := stream.Send(streamReq); err != nil {
		logger.Fatalf("%v has error %v while sending %v", stream, err, streamReq)
	}
	streamHeader, err := stream.Header()
	if err != nil {
		logger.Fatalf("%v.Header() = %v", stream, err)
	}
	if _, err := stream.Recv(); err != nil {
		logger.Fatalf("%v.Recv() = %v", stream, err)
	}
	if err := stream.CloseSend(); err != nil {
		logger.Fatalf("%v.CloseSend() = %v, want <nil>", stream, err)
	}
	if _, err := stream.Recv(); err != io.EOF {
		logger.Fatalf("%v failed to complete the custom metadata test: %v", stream, err)
	}
	streamTrailer := stream.Trailer()
	validateMetadata(streamHeader, streamTrailer)
}

// DoStatusCodeAndMessage checks that the status code is propagated back to the client.
func DoStatusCodeAndMessage(tc testgrpc.TestServiceClient, args ...grpc.CallOption) {
	var code int32 = 2
	msg := "test status message"
	expectedErr := status.Error(codes.Code(code), msg)
	respStatus := &testpb.EchoStatus{
		Code:    code,
		Message: msg,
	}
	// Test UnaryCall.
	req := &testpb.SimpleRequest{
		ResponseStatus: respStatus,
	}
	if _, err := tc.UnaryCall(context.Background(), req, args...); err == nil || err.Error() != expectedErr.Error() {
		logger.Fatalf("%v.UnaryCall(_, %v) = _, %v, want _, %v", tc, req, err, expectedErr)
	}
	// Test FullDuplexCall.
	stream, err := tc.FullDuplexCall(context.Background(), args...)
	if err != nil {
		logger.Fatalf("%v.FullDuplexCall(_) = _, %v, want <nil>", tc, err)
	}
	streamReq := &testpb.StreamingOutputCallRequest{
		ResponseStatus: respStatus,
	}
	if err := stream.Send(streamReq); err != nil {
		logger.Fatalf("%v has error %v while sending %v, want <nil>", stream, err, streamReq)
	}
	if err := stream.CloseSend(); err != nil {
		logger.Fatalf("%v.CloseSend() = %v, want <nil>", stream, err)
	}
	if _, err = stream.Recv(); err.Error() != expectedErr.Error() {
		logger.Fatalf("%v.Recv() returned error %v, want %v", stream, err, expectedErr)
	}
}

// DoSpecialStatusMessage verifies Unicode and whitespace is correctly processed
// in status message.
func DoSpecialStatusMessage(tc testgrpc.TestServiceClient, args ...grpc.CallOption) {
	const (
		code int32  = 2
		msg  string = "\t\ntest with whitespace\r\nand Unicode BMP ☺ and non-BMP 😈\t\n"
	)
	expectedErr := status.Error(codes.Code(code), msg)
	req := &testpb.SimpleRequest{
		ResponseStatus: &testpb.EchoStatus{
			Code:    code,
			Message: msg,
		},
	}
	ctx, cancel := context.WithTimeout(context.Background(), 10*time.Second)
	defer cancel()
	if _, err := tc.UnaryCall(ctx, req, args...); err == nil || err.Error() != expectedErr.Error() {
		logger.Fatalf("%v.UnaryCall(_, %v) = _, %v, want _, %v", tc, req, err, expectedErr)
	}
}

// DoUnimplementedService attempts to call a method from an unimplemented service.
func DoUnimplementedService(tc testgrpc.UnimplementedServiceClient) {
	_, err := tc.UnimplementedCall(context.Background(), &testpb.Empty{})
	if status.Code(err) != codes.Unimplemented {
		logger.Fatalf("%v.UnimplementedCall() = _, %v, want _, %v", tc, status.Code(err), codes.Unimplemented)
	}
}

// DoUnimplementedMethod attempts to call an unimplemented method.
func DoUnimplementedMethod(cc *grpc.ClientConn) {
	var req, reply proto.Message
	if err := cc.Invoke(context.Background(), "/grpc.testing.TestService/UnimplementedCall", req, reply); err == nil || status.Code(err) != codes.Unimplemented {
		logger.Fatalf("ClientConn.Invoke(_, _, _, _, _) = %v, want error code %s", err, codes.Unimplemented)
	}
}

// DoPickFirstUnary runs multiple RPCs (rpcCount) and checks that all requests
// are sent to the same backend.
func DoPickFirstUnary(tc testgrpc.TestServiceClient) {
	const rpcCount = 100

	pl := ClientNewPayload(testpb.PayloadType_COMPRESSABLE, 1)
	req := &testpb.SimpleRequest{
		ResponseType: testpb.PayloadType_COMPRESSABLE,
		ResponseSize: int32(1),
		Payload:      pl,
		FillServerId: true,
	}
	ctx, cancel := context.WithTimeout(context.Background(), 10*time.Second)
	defer cancel()
	var serverID string
	for i := 0; i < rpcCount; i++ {
		resp, err := tc.UnaryCall(ctx, req)
		if err != nil {
			logger.Fatalf("iteration %d, failed to do UnaryCall: %v", i, err)
		}
		id := resp.ServerId
		if id == "" {
			logger.Fatalf("iteration %d, got empty server ID", i)
		}
		if i == 0 {
			serverID = id
			continue
		}
		if serverID != id {
			logger.Fatalf("iteration %d, got different server ids: %q vs %q", i, serverID, id)
		}
	}
}

func doOneSoakIteration(ctx context.Context, tc testgrpc.TestServiceClient, resetChannel bool, serverAddr string, dopts []grpc.DialOption, copts []grpc.CallOption) (latency time.Duration, err error) {
	start := time.Now()
	client := tc
	if resetChannel {
		var conn *grpc.ClientConn
		conn, err = grpc.Dial(serverAddr, dopts...)
		if err != nil {
			return
		}
		defer conn.Close()
		client = testgrpc.NewTestServiceClient(conn)
	}
	// per test spec, don't include channel shutdown in latency measurement
	defer func() { latency = time.Since(start) }()
	// do a large-unary RPC
	pl := ClientNewPayload(testpb.PayloadType_COMPRESSABLE, largeReqSize)
	req := &testpb.SimpleRequest{
		ResponseType: testpb.PayloadType_COMPRESSABLE,
		ResponseSize: int32(largeRespSize),
		Payload:      pl,
	}
	var reply *testpb.SimpleResponse
	reply, err = client.UnaryCall(ctx, req, copts...)
	if err != nil {
		err = fmt.Errorf("/TestService/UnaryCall RPC failed: %s", err)
		return
	}
	t := reply.GetPayload().GetType()
	s := len(reply.GetPayload().GetBody())
	if t != testpb.PayloadType_COMPRESSABLE || s != largeRespSize {
		err = fmt.Errorf("got the reply with type %d len %d; want %d, %d", t, s, testpb.PayloadType_COMPRESSABLE, largeRespSize)
		return
	}
	return
}

// DoSoakTest runs large unary RPCs in a loop for a configurable number of times, with configurable failure thresholds.
// If resetChannel is false, then each RPC will be performed on tc. Otherwise, each RPC will be performed on a new
// stub that is created with the provided server address and dial options.
func DoSoakTest(tc testgrpc.TestServiceClient, serverAddr string, dopts []grpc.DialOption, resetChannel bool, soakIterations int, maxFailures int, perIterationMaxAcceptableLatency time.Duration, minTimeBetweenRPCs time.Duration, overallDeadline time.Time) {
	start := time.Now()
	ctx, cancel := context.WithDeadline(context.Background(), overallDeadline)
	defer cancel()
	iterationsDone := 0
	totalFailures := 0
	hopts := stats.HistogramOptions{
		NumBuckets:     20,
		GrowthFactor:   1,
		BaseBucketSize: 1,
		MinValue:       0,
	}
	h := stats.NewHistogram(hopts)
	for i := 0; i < soakIterations; i++ {
		if time.Now().After(overallDeadline) {
			break
		}
		earliestNextStart := time.After(minTimeBetweenRPCs)
		iterationsDone++
		var p peer.Peer
		latency, err := doOneSoakIteration(ctx, tc, resetChannel, serverAddr, dopts, []grpc.CallOption{grpc.Peer(&p)})
		latencyMs := int64(latency / time.Millisecond)
		h.Add(latencyMs)
		if err != nil {
			totalFailures++
			fmt.Fprintf(os.Stderr, "soak iteration: %d elapsed_ms: %d peer: %s failed: %s\n", i, latencyMs, p.Addr.String(), err)
			continue
		}
		if latency > perIterationMaxAcceptableLatency {
			totalFailures++
			fmt.Fprintf(os.Stderr, "soak iteration: %d elapsed_ms: %d peer: %s exceeds max acceptable latency: %d\n", i, latencyMs, p.Addr.String(), perIterationMaxAcceptableLatency.Milliseconds())
			continue
		}
<<<<<<< HEAD
		fmt.Fprintf(os.Stderr, "soak iteration: %d elapsed_ms: %d succeeded\n", i, latencyMs)
		<-earliestNextStart
=======
		fmt.Fprintf(os.Stderr, "soak iteration: %d elapsed_ms: %d peer: %s succeeded\n", i, latencyMs, p.Addr.String())
>>>>>>> 28de4866
	}
	var b bytes.Buffer
	h.Print(&b)
	fmt.Fprintln(os.Stderr, "Histogram of per-iteration latencies in milliseconds:")
	fmt.Fprintln(os.Stderr, b.String())
	fmt.Fprintf(os.Stderr, "soak test ran: %d / %d iterations. total failures: %d. max failures threshold: %d. See breakdown above for which iterations succeeded, failed, and why for more info.\n", iterationsDone, soakIterations, totalFailures, maxFailures)
	if iterationsDone < soakIterations {
		logger.Fatalf("soak test consumed all %f seconds of time and quit early, only having ran %d out of desired %d iterations.", overallDeadline.Sub(start).Seconds(), iterationsDone, soakIterations)
	}
	if totalFailures > maxFailures {
		logger.Fatalf("soak test total failures: %d exceeds max failures threshold: %d.", totalFailures, maxFailures)
	}
}

type testServer struct {
	testgrpc.UnimplementedTestServiceServer
}

// NewTestServer creates a test server for test service.
func NewTestServer() testgrpc.TestServiceServer {
	return &testServer{}
}

func (s *testServer) EmptyCall(ctx context.Context, in *testpb.Empty) (*testpb.Empty, error) {
	return new(testpb.Empty), nil
}

func serverNewPayload(t testpb.PayloadType, size int32) (*testpb.Payload, error) {
	if size < 0 {
		return nil, fmt.Errorf("requested a response with invalid length %d", size)
	}
	body := make([]byte, size)
	switch t {
	case testpb.PayloadType_COMPRESSABLE:
	default:
		return nil, fmt.Errorf("unsupported payload type: %d", t)
	}
	return &testpb.Payload{
		Type: t,
		Body: body,
	}, nil
}

func (s *testServer) UnaryCall(ctx context.Context, in *testpb.SimpleRequest) (*testpb.SimpleResponse, error) {
	st := in.GetResponseStatus()
	if md, ok := metadata.FromIncomingContext(ctx); ok {
		if initialMetadata, ok := md[initialMetadataKey]; ok {
			header := metadata.Pairs(initialMetadataKey, initialMetadata[0])
			grpc.SendHeader(ctx, header)
		}
		if trailingMetadata, ok := md[trailingMetadataKey]; ok {
			trailer := metadata.Pairs(trailingMetadataKey, trailingMetadata[0])
			grpc.SetTrailer(ctx, trailer)
		}
	}
	if st != nil && st.Code != 0 {
		return nil, status.Error(codes.Code(st.Code), st.Message)
	}
	pl, err := serverNewPayload(in.GetResponseType(), in.GetResponseSize())
	if err != nil {
		return nil, err
	}
	return &testpb.SimpleResponse{
		Payload: pl,
	}, nil
}

func (s *testServer) StreamingOutputCall(args *testpb.StreamingOutputCallRequest, stream testgrpc.TestService_StreamingOutputCallServer) error {
	cs := args.GetResponseParameters()
	for _, c := range cs {
		if us := c.GetIntervalUs(); us > 0 {
			time.Sleep(time.Duration(us) * time.Microsecond)
		}
		pl, err := serverNewPayload(args.GetResponseType(), c.GetSize())
		if err != nil {
			return err
		}
		if err := stream.Send(&testpb.StreamingOutputCallResponse{
			Payload: pl,
		}); err != nil {
			return err
		}
	}
	return nil
}

func (s *testServer) StreamingInputCall(stream testgrpc.TestService_StreamingInputCallServer) error {
	var sum int
	for {
		in, err := stream.Recv()
		if err == io.EOF {
			return stream.SendAndClose(&testpb.StreamingInputCallResponse{
				AggregatedPayloadSize: int32(sum),
			})
		}
		if err != nil {
			return err
		}
		p := in.GetPayload().GetBody()
		sum += len(p)
	}
}

func (s *testServer) FullDuplexCall(stream testgrpc.TestService_FullDuplexCallServer) error {
	if md, ok := metadata.FromIncomingContext(stream.Context()); ok {
		if initialMetadata, ok := md[initialMetadataKey]; ok {
			header := metadata.Pairs(initialMetadataKey, initialMetadata[0])
			stream.SendHeader(header)
		}
		if trailingMetadata, ok := md[trailingMetadataKey]; ok {
			trailer := metadata.Pairs(trailingMetadataKey, trailingMetadata[0])
			stream.SetTrailer(trailer)
		}
	}
	for {
		in, err := stream.Recv()
		if err == io.EOF {
			// read done.
			return nil
		}
		if err != nil {
			return err
		}
		st := in.GetResponseStatus()
		if st != nil && st.Code != 0 {
			return status.Error(codes.Code(st.Code), st.Message)
		}
		cs := in.GetResponseParameters()
		for _, c := range cs {
			if us := c.GetIntervalUs(); us > 0 {
				time.Sleep(time.Duration(us) * time.Microsecond)
			}
			pl, err := serverNewPayload(in.GetResponseType(), c.GetSize())
			if err != nil {
				return err
			}
			if err := stream.Send(&testpb.StreamingOutputCallResponse{
				Payload: pl,
			}); err != nil {
				return err
			}
		}
	}
}

func (s *testServer) HalfDuplexCall(stream testgrpc.TestService_HalfDuplexCallServer) error {
	var msgBuf []*testpb.StreamingOutputCallRequest
	for {
		in, err := stream.Recv()
		if err == io.EOF {
			// read done.
			break
		}
		if err != nil {
			return err
		}
		msgBuf = append(msgBuf, in)
	}
	for _, m := range msgBuf {
		cs := m.GetResponseParameters()
		for _, c := range cs {
			if us := c.GetIntervalUs(); us > 0 {
				time.Sleep(time.Duration(us) * time.Microsecond)
			}
			pl, err := serverNewPayload(m.GetResponseType(), c.GetSize())
			if err != nil {
				return err
			}
			if err := stream.Send(&testpb.StreamingOutputCallResponse{
				Payload: pl,
			}); err != nil {
				return err
			}
		}
	}
	return nil
}<|MERGE_RESOLUTION|>--- conflicted
+++ resolved
@@ -749,12 +749,8 @@
 			fmt.Fprintf(os.Stderr, "soak iteration: %d elapsed_ms: %d peer: %s exceeds max acceptable latency: %d\n", i, latencyMs, p.Addr.String(), perIterationMaxAcceptableLatency.Milliseconds())
 			continue
 		}
-<<<<<<< HEAD
-		fmt.Fprintf(os.Stderr, "soak iteration: %d elapsed_ms: %d succeeded\n", i, latencyMs)
-		<-earliestNextStart
-=======
 		fmt.Fprintf(os.Stderr, "soak iteration: %d elapsed_ms: %d peer: %s succeeded\n", i, latencyMs, p.Addr.String())
->>>>>>> 28de4866
+    <-earliestNextStart
 	}
 	var b bytes.Buffer
 	h.Print(&b)
