/*
 *
 * Copyright 2014 gRPC authors.
 *
 * Licensed under the Apache License, Version 2.0 (the "License");
 * you may not use this file except in compliance with the License.
 * You may obtain a copy of the License at
 *
 *     http://www.apache.org/licenses/LICENSE-2.0
 *
 * Unless required by applicable law or agreed to in writing, software
 * distributed under the License is distributed on an "AS IS" BASIS,
 * WITHOUT WARRANTIES OR CONDITIONS OF ANY KIND, either express or implied.
 * See the License for the specific language governing permissions and
 * limitations under the License.
 *
 */

package transport

import (
	"bytes"
	"context"
	"encoding/binary"
	"errors"
	"fmt"
	"io"
	"math"
	"net"
	"runtime"
	"strconv"
	"strings"
	"sync"
	"testing"
	"time"

	"github.com/google/go-cmp/cmp"
	"golang.org/x/net/http2"
	"golang.org/x/net/http2/hpack"
	"google.golang.org/grpc/attributes"
	"google.golang.org/grpc/codes"
	"google.golang.org/grpc/credentials"
	"google.golang.org/grpc/internal/grpctest"
	"google.golang.org/grpc/internal/leakcheck"
	"google.golang.org/grpc/internal/testutils"
	"google.golang.org/grpc/resolver"
	"google.golang.org/grpc/status"
)

type s struct {
	grpctest.Tester
}

func Test(t *testing.T) {
	grpctest.RunSubTests(t, s{})
}

type server struct {
	lis        net.Listener
	port       string
	startedErr chan error // error (or nil) with server start value
	mu         sync.Mutex
	conns      map[ServerTransport]bool
	h          *testStreamHandler
	ready      chan struct{}
}

var (
	expectedRequest            = []byte("ping")
	expectedResponse           = []byte("pong")
	expectedRequestLarge       = make([]byte, initialWindowSize*2)
	expectedResponseLarge      = make([]byte, initialWindowSize*2)
	expectedInvalidHeaderField = "invalid/content-type"
)

func init() {
	expectedRequestLarge[0] = 'g'
	expectedRequestLarge[len(expectedRequestLarge)-1] = 'r'
	expectedResponseLarge[0] = 'p'
	expectedResponseLarge[len(expectedResponseLarge)-1] = 'c'
}

type testStreamHandler struct {
	t           *http2Server
	notify      chan struct{}
	getNotified chan struct{}
}

type hType int

const (
	normal hType = iota
	suspended
	notifyCall
	misbehaved
	encodingRequiredStatus
	invalidHeaderField
	delayRead
	pingpong
)

func (h *testStreamHandler) handleStreamAndNotify(s *Stream) {
	if h.notify == nil {
		return
	}
	go func() {
		select {
		case <-h.notify:
		default:
			close(h.notify)
		}
	}()
}

func (h *testStreamHandler) handleStream(t *testing.T, s *Stream) {
	req := expectedRequest
	resp := expectedResponse
	if s.Method() == "foo.Large" {
		req = expectedRequestLarge
		resp = expectedResponseLarge
	}
	p := make([]byte, len(req))
	_, err := s.Read(p)
	if err != nil {
		return
	}
	if !bytes.Equal(p, req) {
		t.Errorf("handleStream got %v, want %v", p, req)
		h.t.WriteStatus(s, status.New(codes.Internal, "panic"))
		return
	}
	// send a response back to the client.
	h.t.Write(s, nil, resp, &Options{})
	// send the trailer to end the stream.
	h.t.WriteStatus(s, status.New(codes.OK, ""))
}

func (h *testStreamHandler) handleStreamPingPong(t *testing.T, s *Stream) {
	header := make([]byte, 5)
	for {
		if _, err := s.Read(header); err != nil {
			if err == io.EOF {
				h.t.WriteStatus(s, status.New(codes.OK, ""))
				return
			}
			t.Errorf("Error on server while reading data header: %v", err)
			h.t.WriteStatus(s, status.New(codes.Internal, "panic"))
			return
		}
		sz := binary.BigEndian.Uint32(header[1:])
		msg := make([]byte, int(sz))
		if _, err := s.Read(msg); err != nil {
			t.Errorf("Error on server while reading message: %v", err)
			h.t.WriteStatus(s, status.New(codes.Internal, "panic"))
			return
		}
		buf := make([]byte, sz+5)
		buf[0] = byte(0)
		binary.BigEndian.PutUint32(buf[1:], uint32(sz))
		copy(buf[5:], msg)
		h.t.Write(s, nil, buf, &Options{})
	}
}

func (h *testStreamHandler) handleStreamMisbehave(t *testing.T, s *Stream) {
	conn, ok := s.st.(*http2Server)
	if !ok {
		t.Errorf("Failed to convert %v to *http2Server", s.st)
		h.t.WriteStatus(s, status.New(codes.Internal, ""))
		return
	}
	var sent int
	p := make([]byte, http2MaxFrameLen)
	for sent < initialWindowSize {
		n := initialWindowSize - sent
		// The last message may be smaller than http2MaxFrameLen
		if n <= http2MaxFrameLen {
			if s.Method() == "foo.Connection" {
				// Violate connection level flow control window of client but do not
				// violate any stream level windows.
				p = make([]byte, n)
			} else {
				// Violate stream level flow control window of client.
				p = make([]byte, n+1)
			}
		}
		conn.controlBuf.put(&dataFrame{
			streamID:    s.id,
			h:           nil,
			d:           p,
			onEachWrite: func() {},
		})
		sent += len(p)
	}
}

func (h *testStreamHandler) handleStreamEncodingRequiredStatus(t *testing.T, s *Stream) {
	// raw newline is not accepted by http2 framer so it must be encoded.
	h.t.WriteStatus(s, encodingTestStatus)
}

func (h *testStreamHandler) handleStreamInvalidHeaderField(t *testing.T, s *Stream) {
	headerFields := []hpack.HeaderField{}
	headerFields = append(headerFields, hpack.HeaderField{Name: "content-type", Value: expectedInvalidHeaderField})
	h.t.controlBuf.put(&headerFrame{
		streamID:  s.id,
		hf:        headerFields,
		endStream: false,
	})
}

// handleStreamDelayRead delays reads so that the other side has to halt on
// stream-level flow control.
// This handler assumes dynamic flow control is turned off and assumes window
// sizes to be set to defaultWindowSize.
func (h *testStreamHandler) handleStreamDelayRead(t *testing.T, s *Stream) {
	req := expectedRequest
	resp := expectedResponse
	if s.Method() == "foo.Large" {
		req = expectedRequestLarge
		resp = expectedResponseLarge
	}
	var (
		mu    sync.Mutex
		total int
	)
	s.wq.replenish = func(n int) {
		mu.Lock()
		total += n
		mu.Unlock()
		s.wq.realReplenish(n)
	}
	getTotal := func() int {
		mu.Lock()
		defer mu.Unlock()
		return total
	}
	done := make(chan struct{})
	defer close(done)
	go func() {
		for {
			select {
			// Prevent goroutine from leaking.
			case <-done:
				return
			default:
			}
			if getTotal() == defaultWindowSize {
				// Signal the client to start reading and
				// thereby send window update.
				close(h.notify)
				return
			}
			runtime.Gosched()
		}
	}()
	p := make([]byte, len(req))

	// Let the other side run out of stream-level window before
	// starting to read and thereby sending a window update.
	timer := time.NewTimer(time.Second * 10)
	select {
	case <-h.getNotified:
		timer.Stop()
	case <-timer.C:
		t.Errorf("Server timed-out.")
		return
	}
	_, err := s.Read(p)
	if err != nil {
		t.Errorf("s.Read(_) = _, %v, want _, <nil>", err)
		return
	}

	if !bytes.Equal(p, req) {
		t.Errorf("handleStream got %v, want %v", p, req)
		return
	}
	// This write will cause server to run out of stream level,
	// flow control and the other side won't send a window update
	// until that happens.
	if err := h.t.Write(s, nil, resp, &Options{}); err != nil {
		t.Errorf("server Write got %v, want <nil>", err)
		return
	}
	// Read one more time to ensure that everything remains fine and
	// that the goroutine, that we launched earlier to signal client
	// to read, gets enough time to process.
	_, err = s.Read(p)
	if err != nil {
		t.Errorf("s.Read(_) = _, %v, want _, nil", err)
		return
	}
	// send the trailer to end the stream.
	if err := h.t.WriteStatus(s, status.New(codes.OK, "")); err != nil {
		t.Errorf("server WriteStatus got %v, want <nil>", err)
		return
	}
}

// start starts server. Other goroutines should block on s.readyChan for further operations.
func (s *server) start(t *testing.T, port int, serverConfig *ServerConfig, ht hType) {
	var err error
	if port == 0 {
		s.lis, err = net.Listen("tcp", "localhost:0")
	} else {
		s.lis, err = net.Listen("tcp", "localhost:"+strconv.Itoa(port))
	}
	if err != nil {
		s.startedErr <- fmt.Errorf("failed to listen: %v", err)
		return
	}
	_, p, err := net.SplitHostPort(s.lis.Addr().String())
	if err != nil {
		s.startedErr <- fmt.Errorf("failed to parse listener address: %v", err)
		return
	}
	s.port = p
	s.conns = make(map[ServerTransport]bool)
	s.startedErr <- nil
	for {
		conn, err := s.lis.Accept()
		if err != nil {
			return
		}
		transport, err := NewServerTransport("http2", conn, serverConfig)
		if err != nil {
			return
		}
		s.mu.Lock()
		if s.conns == nil {
			s.mu.Unlock()
			transport.Close()
			return
		}
		s.conns[transport] = true
		h := &testStreamHandler{t: transport.(*http2Server)}
		s.h = h
		s.mu.Unlock()
		switch ht {
		case notifyCall:
			go transport.HandleStreams(h.handleStreamAndNotify,
				func(ctx context.Context, _ string) context.Context {
					return ctx
				})
		case suspended:
			go transport.HandleStreams(func(*Stream) {}, // Do nothing to handle the stream.
				func(ctx context.Context, method string) context.Context {
					return ctx
				})
		case misbehaved:
			go transport.HandleStreams(func(s *Stream) {
				go h.handleStreamMisbehave(t, s)
			}, func(ctx context.Context, method string) context.Context {
				return ctx
			})
		case encodingRequiredStatus:
			go transport.HandleStreams(func(s *Stream) {
				go h.handleStreamEncodingRequiredStatus(t, s)
			}, func(ctx context.Context, method string) context.Context {
				return ctx
			})
		case invalidHeaderField:
			go transport.HandleStreams(func(s *Stream) {
				go h.handleStreamInvalidHeaderField(t, s)
			}, func(ctx context.Context, method string) context.Context {
				return ctx
			})
		case delayRead:
			h.notify = make(chan struct{})
			h.getNotified = make(chan struct{})
			s.mu.Lock()
			close(s.ready)
			s.mu.Unlock()
			go transport.HandleStreams(func(s *Stream) {
				go h.handleStreamDelayRead(t, s)
			}, func(ctx context.Context, method string) context.Context {
				return ctx
			})
		case pingpong:
			go transport.HandleStreams(func(s *Stream) {
				go h.handleStreamPingPong(t, s)
			}, func(ctx context.Context, method string) context.Context {
				return ctx
			})
		default:
			go transport.HandleStreams(func(s *Stream) {
				go h.handleStream(t, s)
			}, func(ctx context.Context, method string) context.Context {
				return ctx
			})
		}
	}
}

func (s *server) wait(t *testing.T, timeout time.Duration) {
	select {
	case err := <-s.startedErr:
		if err != nil {
			t.Fatal(err)
		}
	case <-time.After(timeout):
		t.Fatalf("Timed out after %v waiting for server to be ready", timeout)
	}
}

func (s *server) stop() {
	s.lis.Close()
	s.mu.Lock()
	for c := range s.conns {
		c.Close()
	}
	s.conns = nil
	s.mu.Unlock()
}

func (s *server) addr() string {
	if s.lis == nil {
		return ""
	}
	return s.lis.Addr().String()
}

func setUpServerOnly(t *testing.T, port int, serverConfig *ServerConfig, ht hType) *server {
	server := &server{startedErr: make(chan error, 1), ready: make(chan struct{})}
	go server.start(t, port, serverConfig, ht)
	server.wait(t, 2*time.Second)
	return server
}

func setUp(t *testing.T, port int, maxStreams uint32, ht hType) (*server, *http2Client, func()) {
	return setUpWithOptions(t, port, &ServerConfig{MaxStreams: maxStreams}, ht, ConnectOptions{})
}

func setUpWithOptions(t *testing.T, port int, serverConfig *ServerConfig, ht hType, copts ConnectOptions) (*server, *http2Client, func()) {
	server := setUpServerOnly(t, port, serverConfig, ht)
	addr := resolver.Address{Addr: "localhost:" + server.port}
	connectCtx, cancel := context.WithDeadline(context.Background(), time.Now().Add(2*time.Second))
	ct, connErr := NewClientTransport(connectCtx, context.Background(), addr, copts, func() {}, func(GoAwayReason) {}, func() {})
	if connErr != nil {
		cancel() // Do not cancel in success path.
		t.Fatalf("failed to create transport: %v", connErr)
	}
	return server, ct.(*http2Client), cancel
}

func setUpWithNoPingServer(t *testing.T, copts ConnectOptions, connCh chan net.Conn) (*http2Client, func()) {
	lis, err := net.Listen("tcp", "localhost:0")
	if err != nil {
		t.Fatalf("Failed to listen: %v", err)
	}
	// Launch a non responsive server.
	go func() {
		defer lis.Close()
		conn, err := lis.Accept()
		if err != nil {
			t.Errorf("Error at server-side while accepting: %v", err)
			close(connCh)
			return
		}
		connCh <- conn
	}()
	connectCtx, cancel := context.WithDeadline(context.Background(), time.Now().Add(2*time.Second))
	tr, err := NewClientTransport(connectCtx, context.Background(), resolver.Address{Addr: lis.Addr().String()}, copts, func() {}, func(GoAwayReason) {}, func() {})
	if err != nil {
		cancel() // Do not cancel in success path.
		// Server clean-up.
		lis.Close()
		if conn, ok := <-connCh; ok {
			conn.Close()
		}
		t.Fatalf("Failed to dial: %v", err)
	}
	return tr.(*http2Client), cancel
}

// TestInflightStreamClosing ensures that closing in-flight stream
// sends status error to concurrent stream reader.
func (s) TestInflightStreamClosing(t *testing.T) {
	serverConfig := &ServerConfig{}
	server, client, cancel := setUpWithOptions(t, 0, serverConfig, suspended, ConnectOptions{})
	defer cancel()
	defer server.stop()
<<<<<<< HEAD
	defer client.Close(nil)
=======
	defer client.Close(fmt.Errorf("closed manually by test"))
>>>>>>> 87eb5b75

	ctx, cancel := context.WithTimeout(context.Background(), defaultTestTimeout)
	defer cancel()
	stream, err := client.NewStream(ctx, &CallHdr{})
	if err != nil {
		t.Fatalf("Client failed to create RPC request: %v", err)
	}

	donec := make(chan struct{})
	serr := status.Error(codes.Internal, "client connection is closing")
	go func() {
		defer close(donec)
		if _, err := stream.Read(make([]byte, defaultWindowSize)); err != serr {
			t.Errorf("unexpected Stream error %v, expected %v", err, serr)
		}
	}()

	// should unblock concurrent stream.Read
	client.CloseStream(stream, serr)

	// wait for stream.Read error
	timeout := time.NewTimer(5 * time.Second)
	select {
	case <-donec:
		if !timeout.Stop() {
			<-timeout.C
		}
	case <-timeout.C:
		t.Fatalf("Test timed out, expected a status error.")
	}
}

func (s) TestClientSendAndReceive(t *testing.T) {
	server, ct, cancel := setUp(t, 0, math.MaxUint32, normal)
	defer cancel()
	callHdr := &CallHdr{
		Host:   "localhost",
		Method: "foo.Small",
	}
	ctx, ctxCancel := context.WithTimeout(context.Background(), defaultTestTimeout)
	defer ctxCancel()
	s1, err1 := ct.NewStream(ctx, callHdr)
	if err1 != nil {
		t.Fatalf("failed to open stream: %v", err1)
	}
	if s1.id != 1 {
		t.Fatalf("wrong stream id: %d", s1.id)
	}
	s2, err2 := ct.NewStream(ctx, callHdr)
	if err2 != nil {
		t.Fatalf("failed to open stream: %v", err2)
	}
	if s2.id != 3 {
		t.Fatalf("wrong stream id: %d", s2.id)
	}
	opts := Options{Last: true}
	if err := ct.Write(s1, nil, expectedRequest, &opts); err != nil && err != io.EOF {
		t.Fatalf("failed to send data: %v", err)
	}
	p := make([]byte, len(expectedResponse))
	_, recvErr := s1.Read(p)
	if recvErr != nil || !bytes.Equal(p, expectedResponse) {
		t.Fatalf("Error: %v, want <nil>; Result: %v, want %v", recvErr, p, expectedResponse)
	}
	_, recvErr = s1.Read(p)
	if recvErr != io.EOF {
		t.Fatalf("Error: %v; want <EOF>", recvErr)
	}
<<<<<<< HEAD
	ct.Close(nil)
=======
	ct.Close(fmt.Errorf("closed manually by test"))
>>>>>>> 87eb5b75
	server.stop()
}

func (s) TestClientErrorNotify(t *testing.T) {
	server, ct, cancel := setUp(t, 0, math.MaxUint32, normal)
	defer cancel()
	go server.stop()
	// ct.reader should detect the error and activate ct.Error().
	<-ct.Error()
<<<<<<< HEAD
	ct.Close(nil)
=======
	ct.Close(fmt.Errorf("closed manually by test"))
>>>>>>> 87eb5b75
}

func performOneRPC(ct ClientTransport) {
	callHdr := &CallHdr{
		Host:   "localhost",
		Method: "foo.Small",
	}
	ctx, cancel := context.WithTimeout(context.Background(), defaultTestTimeout)
	defer cancel()
	s, err := ct.NewStream(ctx, callHdr)
	if err != nil {
		return
	}
	opts := Options{Last: true}
	if err := ct.Write(s, []byte{}, expectedRequest, &opts); err == nil || err == io.EOF {
		time.Sleep(5 * time.Millisecond)
		// The following s.Recv()'s could error out because the
		// underlying transport is gone.
		//
		// Read response
		p := make([]byte, len(expectedResponse))
		s.Read(p)
		// Read io.EOF
		s.Read(p)
	}
}

func (s) TestClientMix(t *testing.T) {
	s, ct, cancel := setUp(t, 0, math.MaxUint32, normal)
	defer cancel()
	go func(s *server) {
		time.Sleep(5 * time.Second)
		s.stop()
	}(s)
	go func(ct ClientTransport) {
		<-ct.Error()
<<<<<<< HEAD
		ct.Close(nil)
=======
		ct.Close(fmt.Errorf("closed manually by test"))
>>>>>>> 87eb5b75
	}(ct)
	for i := 0; i < 1000; i++ {
		time.Sleep(10 * time.Millisecond)
		go performOneRPC(ct)
	}
}

func (s) TestLargeMessage(t *testing.T) {
	server, ct, cancel := setUp(t, 0, math.MaxUint32, normal)
	defer cancel()
	callHdr := &CallHdr{
		Host:   "localhost",
		Method: "foo.Large",
	}
	ctx, ctxCancel := context.WithTimeout(context.Background(), defaultTestTimeout)
	defer ctxCancel()
	var wg sync.WaitGroup
	for i := 0; i < 2; i++ {
		wg.Add(1)
		go func() {
			defer wg.Done()
			s, err := ct.NewStream(ctx, callHdr)
			if err != nil {
				t.Errorf("%v.NewStream(_, _) = _, %v, want _, <nil>", ct, err)
			}
			if err := ct.Write(s, []byte{}, expectedRequestLarge, &Options{Last: true}); err != nil && err != io.EOF {
				t.Errorf("%v.Write(_, _, _) = %v, want  <nil>", ct, err)
			}
			p := make([]byte, len(expectedResponseLarge))
			if _, err := s.Read(p); err != nil || !bytes.Equal(p, expectedResponseLarge) {
				t.Errorf("s.Read(%v) = _, %v, want %v, <nil>", err, p, expectedResponse)
			}
			if _, err = s.Read(p); err != io.EOF {
				t.Errorf("Failed to complete the stream %v; want <EOF>", err)
			}
		}()
	}
	wg.Wait()
<<<<<<< HEAD
	ct.Close(nil)
=======
	ct.Close(fmt.Errorf("closed manually by test"))
>>>>>>> 87eb5b75
	server.stop()
}

func (s) TestLargeMessageWithDelayRead(t *testing.T) {
	// Disable dynamic flow control.
	sc := &ServerConfig{
		InitialWindowSize:     defaultWindowSize,
		InitialConnWindowSize: defaultWindowSize,
	}
	co := ConnectOptions{
		InitialWindowSize:     defaultWindowSize,
		InitialConnWindowSize: defaultWindowSize,
	}
	server, ct, cancel := setUpWithOptions(t, 0, sc, delayRead, co)
	defer cancel()
	defer server.stop()
<<<<<<< HEAD
	defer ct.Close(nil)
=======
	defer ct.Close(fmt.Errorf("closed manually by test"))
>>>>>>> 87eb5b75
	server.mu.Lock()
	ready := server.ready
	server.mu.Unlock()
	callHdr := &CallHdr{
		Host:   "localhost",
		Method: "foo.Large",
	}
	ctx, cancel := context.WithDeadline(context.Background(), time.Now().Add(time.Second*10))
	defer cancel()
	s, err := ct.NewStream(ctx, callHdr)
	if err != nil {
		t.Fatalf("%v.NewStream(_, _) = _, %v, want _, <nil>", ct, err)
		return
	}
	// Wait for server's handerler to be initialized
	select {
	case <-ready:
	case <-ctx.Done():
		t.Fatalf("Client timed out waiting for server handler to be initialized.")
	}
	server.mu.Lock()
	serviceHandler := server.h
	server.mu.Unlock()
	var (
		mu    sync.Mutex
		total int
	)
	s.wq.replenish = func(n int) {
		mu.Lock()
		total += n
		mu.Unlock()
		s.wq.realReplenish(n)
	}
	getTotal := func() int {
		mu.Lock()
		defer mu.Unlock()
		return total
	}
	done := make(chan struct{})
	defer close(done)
	go func() {
		for {
			select {
			// Prevent goroutine from leaking in case of error.
			case <-done:
				return
			default:
			}
			if getTotal() == defaultWindowSize {
				// unblock server to be able to read and
				// thereby send stream level window update.
				close(serviceHandler.getNotified)
				return
			}
			runtime.Gosched()
		}
	}()
	// This write will cause client to run out of stream level,
	// flow control and the other side won't send a window update
	// until that happens.
	if err := ct.Write(s, []byte{}, expectedRequestLarge, &Options{}); err != nil {
		t.Fatalf("write(_, _, _) = %v, want  <nil>", err)
	}
	p := make([]byte, len(expectedResponseLarge))

	// Wait for the other side to run out of stream level flow control before
	// reading and thereby sending a window update.
	select {
	case <-serviceHandler.notify:
	case <-ctx.Done():
		t.Fatalf("Client timed out")
	}
	if _, err := s.Read(p); err != nil || !bytes.Equal(p, expectedResponseLarge) {
		t.Fatalf("s.Read(_) = _, %v, want _, <nil>", err)
	}
	if err := ct.Write(s, []byte{}, expectedRequestLarge, &Options{Last: true}); err != nil {
		t.Fatalf("Write(_, _, _) = %v, want <nil>", err)
	}
	if _, err = s.Read(p); err != io.EOF {
		t.Fatalf("Failed to complete the stream %v; want <EOF>", err)
	}
}

func (s) TestGracefulClose(t *testing.T) {
	server, ct, cancel := setUp(t, 0, math.MaxUint32, pingpong)
	defer cancel()
	defer func() {
		// Stop the server's listener to make the server's goroutines terminate
		// (after the last active stream is done).
		server.lis.Close()
		// Check for goroutine leaks (i.e. GracefulClose with an active stream
		// doesn't eventually close the connection when that stream completes).
		leakcheck.Check(t)
		// Correctly clean up the server
		server.stop()
	}()
	ctx, cancel := context.WithDeadline(context.Background(), time.Now().Add(time.Second*10))
	defer cancel()
	s, err := ct.NewStream(ctx, &CallHdr{})
	if err != nil {
		t.Fatalf("NewStream(_, _) = _, %v, want _, <nil>", err)
	}
	msg := make([]byte, 1024)
	outgoingHeader := make([]byte, 5)
	outgoingHeader[0] = byte(0)
	binary.BigEndian.PutUint32(outgoingHeader[1:], uint32(len(msg)))
	incomingHeader := make([]byte, 5)
	if err := ct.Write(s, outgoingHeader, msg, &Options{}); err != nil {
		t.Fatalf("Error while writing: %v", err)
	}
	if _, err := s.Read(incomingHeader); err != nil {
		t.Fatalf("Error while reading: %v", err)
	}
	sz := binary.BigEndian.Uint32(incomingHeader[1:])
	recvMsg := make([]byte, int(sz))
	if _, err := s.Read(recvMsg); err != nil {
		t.Fatalf("Error while reading: %v", err)
	}
	ct.GracefulClose()
	var wg sync.WaitGroup
	// Expect the failure for all the follow-up streams because ct has been closed gracefully.
	for i := 0; i < 200; i++ {
		wg.Add(1)
		go func() {
			defer wg.Done()
			str, err := ct.NewStream(ctx, &CallHdr{})
			if err == ErrConnClosing {
				return
			} else if err != nil {
				t.Errorf("_.NewStream(_, _) = _, %v, want _, %v", err, ErrConnClosing)
				return
			}
			ct.Write(str, nil, nil, &Options{Last: true})
			if _, err := str.Read(make([]byte, 8)); err != errStreamDrain && err != ErrConnClosing {
				t.Errorf("_.Read(_) = _, %v, want _, %v or %v", err, errStreamDrain, ErrConnClosing)
			}
		}()
	}
	ct.Write(s, nil, nil, &Options{Last: true})
	if _, err := s.Read(incomingHeader); err != io.EOF {
		t.Fatalf("Client expected EOF from the server. Got: %v", err)
	}
	// The stream which was created before graceful close can still proceed.
	wg.Wait()
}

func (s) TestLargeMessageSuspension(t *testing.T) {
	server, ct, cancel := setUp(t, 0, math.MaxUint32, suspended)
	defer cancel()
	callHdr := &CallHdr{
		Host:   "localhost",
		Method: "foo.Large",
	}
	// Set a long enough timeout for writing a large message out.
	ctx, cancel := context.WithTimeout(context.Background(), time.Second)
	defer cancel()
	s, err := ct.NewStream(ctx, callHdr)
	if err != nil {
		t.Fatalf("failed to open stream: %v", err)
	}
	// Launch a goroutine simillar to the stream monitoring goroutine in
	// stream.go to keep track of context timeout and call CloseStream.
	go func() {
		<-ctx.Done()
		ct.CloseStream(s, ContextErr(ctx.Err()))
	}()
	// Write should not be done successfully due to flow control.
	msg := make([]byte, initialWindowSize*8)
	ct.Write(s, nil, msg, &Options{})
	err = ct.Write(s, nil, msg, &Options{Last: true})
	if err != errStreamDone {
		t.Fatalf("Write got %v, want io.EOF", err)
	}
	expectedErr := status.Error(codes.DeadlineExceeded, context.DeadlineExceeded.Error())
	if _, err := s.Read(make([]byte, 8)); err.Error() != expectedErr.Error() {
		t.Fatalf("Read got %v of type %T, want %v", err, err, expectedErr)
	}
<<<<<<< HEAD
	ct.Close(nil)
=======
	ct.Close(fmt.Errorf("closed manually by test"))
>>>>>>> 87eb5b75
	server.stop()
}

func (s) TestMaxStreams(t *testing.T) {
	serverConfig := &ServerConfig{
		MaxStreams: 1,
	}
	server, ct, cancel := setUpWithOptions(t, 0, serverConfig, suspended, ConnectOptions{})
	defer cancel()
<<<<<<< HEAD
	defer ct.Close(nil)
=======
	defer ct.Close(fmt.Errorf("closed manually by test"))
>>>>>>> 87eb5b75
	defer server.stop()
	callHdr := &CallHdr{
		Host:   "localhost",
		Method: "foo.Large",
	}
	ctx, cancel := context.WithTimeout(context.Background(), defaultTestTimeout)
	defer cancel()
	s, err := ct.NewStream(ctx, callHdr)
	if err != nil {
		t.Fatalf("Failed to open stream: %v", err)
	}
	// Keep creating streams until one fails with deadline exceeded, marking the application
	// of server settings on client.
	slist := []*Stream{}
	pctx, cancel := context.WithCancel(context.Background())
	defer cancel()
	timer := time.NewTimer(time.Second * 10)
	expectedErr := status.Error(codes.DeadlineExceeded, context.DeadlineExceeded.Error())
	for {
		select {
		case <-timer.C:
			t.Fatalf("Test timeout: client didn't receive server settings.")
		default:
		}
		ctx, cancel := context.WithDeadline(pctx, time.Now().Add(time.Second))
		// This is only to get rid of govet. All these context are based on a base
		// context which is canceled at the end of the test.
		defer cancel()
		if str, err := ct.NewStream(ctx, callHdr); err == nil {
			slist = append(slist, str)
			continue
		} else if err.Error() != expectedErr.Error() {
			t.Fatalf("ct.NewStream(_,_) = _, %v, want _, %v", err, expectedErr)
		}
		timer.Stop()
		break
	}
	done := make(chan struct{})
	// Try and create a new stream.
	go func() {
		defer close(done)
		ctx, cancel := context.WithDeadline(context.Background(), time.Now().Add(time.Second*10))
		defer cancel()
		if _, err := ct.NewStream(ctx, callHdr); err != nil {
			t.Errorf("Failed to open stream: %v", err)
		}
	}()
	// Close all the extra streams created and make sure the new stream is not created.
	for _, str := range slist {
		ct.CloseStream(str, nil)
	}
	select {
	case <-done:
		t.Fatalf("Test failed: didn't expect new stream to be created just yet.")
	default:
	}
	// Close the first stream created so that the new stream can finally be created.
	ct.CloseStream(s, nil)
	<-done
<<<<<<< HEAD
	ct.Close(nil)
=======
	ct.Close(fmt.Errorf("closed manually by test"))
>>>>>>> 87eb5b75
	<-ct.writerDone
	if ct.maxConcurrentStreams != 1 {
		t.Fatalf("ct.maxConcurrentStreams: %d, want 1", ct.maxConcurrentStreams)
	}
}

func (s) TestServerContextCanceledOnClosedConnection(t *testing.T) {
	server, ct, cancel := setUp(t, 0, math.MaxUint32, suspended)
	defer cancel()
	callHdr := &CallHdr{
		Host:   "localhost",
		Method: "foo",
	}
	var sc *http2Server
	// Wait until the server transport is setup.
	for {
		server.mu.Lock()
		if len(server.conns) == 0 {
			server.mu.Unlock()
			time.Sleep(time.Millisecond)
			continue
		}
		for k := range server.conns {
			var ok bool
			sc, ok = k.(*http2Server)
			if !ok {
				t.Fatalf("Failed to convert %v to *http2Server", k)
			}
		}
		server.mu.Unlock()
		break
	}
	ctx, cancel := context.WithTimeout(context.Background(), defaultTestTimeout)
	defer cancel()
	s, err := ct.NewStream(ctx, callHdr)
	if err != nil {
		t.Fatalf("Failed to open stream: %v", err)
	}
	ct.controlBuf.put(&dataFrame{
		streamID:    s.id,
		endStream:   false,
		h:           nil,
		d:           make([]byte, http2MaxFrameLen),
		onEachWrite: func() {},
	})
	// Loop until the server side stream is created.
	var ss *Stream
	for {
		time.Sleep(time.Second)
		sc.mu.Lock()
		if len(sc.activeStreams) == 0 {
			sc.mu.Unlock()
			continue
		}
		ss = sc.activeStreams[s.id]
		sc.mu.Unlock()
		break
	}
<<<<<<< HEAD
	ct.Close(nil)
=======
	ct.Close(fmt.Errorf("closed manually by test"))
>>>>>>> 87eb5b75
	select {
	case <-ss.Context().Done():
		if ss.Context().Err() != context.Canceled {
			t.Fatalf("ss.Context().Err() got %v, want %v", ss.Context().Err(), context.Canceled)
		}
	case <-time.After(5 * time.Second):
		t.Fatalf("Failed to cancel the context of the sever side stream.")
	}
	server.stop()
}

func (s) TestClientConnDecoupledFromApplicationRead(t *testing.T) {
	connectOptions := ConnectOptions{
		InitialWindowSize:     defaultWindowSize,
		InitialConnWindowSize: defaultWindowSize,
	}
	server, client, cancel := setUpWithOptions(t, 0, &ServerConfig{}, notifyCall, connectOptions)
	defer cancel()
	defer server.stop()
<<<<<<< HEAD
	defer client.Close(nil)
=======
	defer client.Close(fmt.Errorf("closed manually by test"))
>>>>>>> 87eb5b75

	waitWhileTrue(t, func() (bool, error) {
		server.mu.Lock()
		defer server.mu.Unlock()

		if len(server.conns) == 0 {
			return true, fmt.Errorf("timed-out while waiting for connection to be created on the server")
		}
		return false, nil
	})

	var st *http2Server
	server.mu.Lock()
	for k := range server.conns {
		st = k.(*http2Server)
	}
	notifyChan := make(chan struct{})
	server.h.notify = notifyChan
	server.mu.Unlock()
	ctx, cancel := context.WithTimeout(context.Background(), defaultTestTimeout)
	defer cancel()
	cstream1, err := client.NewStream(ctx, &CallHdr{})
	if err != nil {
		t.Fatalf("Client failed to create first stream. Err: %v", err)
	}

	<-notifyChan
	var sstream1 *Stream
	// Access stream on the server.
	st.mu.Lock()
	for _, v := range st.activeStreams {
		if v.id == cstream1.id {
			sstream1 = v
		}
	}
	st.mu.Unlock()
	if sstream1 == nil {
		t.Fatalf("Didn't find stream corresponding to client cstream.id: %v on the server", cstream1.id)
	}
	// Exhaust client's connection window.
	if err := st.Write(sstream1, []byte{}, make([]byte, defaultWindowSize), &Options{}); err != nil {
		t.Fatalf("Server failed to write data. Err: %v", err)
	}
	notifyChan = make(chan struct{})
	server.mu.Lock()
	server.h.notify = notifyChan
	server.mu.Unlock()
	// Create another stream on client.
	cstream2, err := client.NewStream(ctx, &CallHdr{})
	if err != nil {
		t.Fatalf("Client failed to create second stream. Err: %v", err)
	}
	<-notifyChan
	var sstream2 *Stream
	st.mu.Lock()
	for _, v := range st.activeStreams {
		if v.id == cstream2.id {
			sstream2 = v
		}
	}
	st.mu.Unlock()
	if sstream2 == nil {
		t.Fatalf("Didn't find stream corresponding to client cstream.id: %v on the server", cstream2.id)
	}
	// Server should be able to send data on the new stream, even though the client hasn't read anything on the first stream.
	if err := st.Write(sstream2, []byte{}, make([]byte, defaultWindowSize), &Options{}); err != nil {
		t.Fatalf("Server failed to write data. Err: %v", err)
	}

	// Client should be able to read data on second stream.
	if _, err := cstream2.Read(make([]byte, defaultWindowSize)); err != nil {
		t.Fatalf("_.Read(_) = _, %v, want _, <nil>", err)
	}

	// Client should be able to read data on first stream.
	if _, err := cstream1.Read(make([]byte, defaultWindowSize)); err != nil {
		t.Fatalf("_.Read(_) = _, %v, want _, <nil>", err)
	}
}

func (s) TestServerConnDecoupledFromApplicationRead(t *testing.T) {
	serverConfig := &ServerConfig{
		InitialWindowSize:     defaultWindowSize,
		InitialConnWindowSize: defaultWindowSize,
	}
	server, client, cancel := setUpWithOptions(t, 0, serverConfig, suspended, ConnectOptions{})
	defer cancel()
	defer server.stop()
<<<<<<< HEAD
	defer client.Close(nil)
=======
	defer client.Close(fmt.Errorf("closed manually by test"))
>>>>>>> 87eb5b75
	waitWhileTrue(t, func() (bool, error) {
		server.mu.Lock()
		defer server.mu.Unlock()

		if len(server.conns) == 0 {
			return true, fmt.Errorf("timed-out while waiting for connection to be created on the server")
		}
		return false, nil
	})
	var st *http2Server
	server.mu.Lock()
	for k := range server.conns {
		st = k.(*http2Server)
	}
	ctx, cancel := context.WithTimeout(context.Background(), defaultTestTimeout)
	defer cancel()
	server.mu.Unlock()
	cstream1, err := client.NewStream(ctx, &CallHdr{})
	if err != nil {
		t.Fatalf("Failed to create 1st stream. Err: %v", err)
	}
	// Exhaust server's connection window.
	if err := client.Write(cstream1, nil, make([]byte, defaultWindowSize), &Options{Last: true}); err != nil {
		t.Fatalf("Client failed to write data. Err: %v", err)
	}
	//Client should be able to create another stream and send data on it.
	cstream2, err := client.NewStream(ctx, &CallHdr{})
	if err != nil {
		t.Fatalf("Failed to create 2nd stream. Err: %v", err)
	}
	if err := client.Write(cstream2, nil, make([]byte, defaultWindowSize), &Options{}); err != nil {
		t.Fatalf("Client failed to write data. Err: %v", err)
	}
	// Get the streams on server.
	waitWhileTrue(t, func() (bool, error) {
		st.mu.Lock()
		defer st.mu.Unlock()

		if len(st.activeStreams) != 2 {
			return true, fmt.Errorf("timed-out while waiting for server to have created the streams")
		}
		return false, nil
	})
	var sstream1 *Stream
	st.mu.Lock()
	for _, v := range st.activeStreams {
		if v.id == 1 {
			sstream1 = v
		}
	}
	st.mu.Unlock()
	// Reading from the stream on server should succeed.
	if _, err := sstream1.Read(make([]byte, defaultWindowSize)); err != nil {
		t.Fatalf("_.Read(_) = %v, want <nil>", err)
	}

	if _, err := sstream1.Read(make([]byte, 1)); err != io.EOF {
		t.Fatalf("_.Read(_) = %v, want io.EOF", err)
	}

}

func (s) TestServerWithMisbehavedClient(t *testing.T) {
	server := setUpServerOnly(t, 0, &ServerConfig{}, suspended)
	defer server.stop()
	// Create a client that can override server stream quota.
	mconn, err := net.Dial("tcp", server.lis.Addr().String())
	if err != nil {
		t.Fatalf("Clent failed to dial:%v", err)
	}
	defer mconn.Close()
	if err := mconn.SetWriteDeadline(time.Now().Add(time.Second * 10)); err != nil {
		t.Fatalf("Failed to set write deadline: %v", err)
	}
	if n, err := mconn.Write(clientPreface); err != nil || n != len(clientPreface) {
		t.Fatalf("mconn.Write(clientPreface) = %d, %v, want %d, <nil>", n, err, len(clientPreface))
	}
	// success chan indicates that reader received a RSTStream from server.
	success := make(chan struct{})
	var mu sync.Mutex
	framer := http2.NewFramer(mconn, mconn)
	if err := framer.WriteSettings(); err != nil {
		t.Fatalf("Error while writing settings: %v", err)
	}
	go func() { // Launch a reader for this misbehaving client.
		for {
			frame, err := framer.ReadFrame()
			if err != nil {
				return
			}
			switch frame := frame.(type) {
			case *http2.PingFrame:
				// Write ping ack back so that server's BDP estimation works right.
				mu.Lock()
				framer.WritePing(true, frame.Data)
				mu.Unlock()
			case *http2.RSTStreamFrame:
				if frame.Header().StreamID != 1 || http2.ErrCode(frame.ErrCode) != http2.ErrCodeFlowControl {
					t.Errorf("RST stream received with streamID: %d and code: %v, want streamID: 1 and code: http2.ErrCodeFlowControl", frame.Header().StreamID, http2.ErrCode(frame.ErrCode))
				}
				close(success)
				return
			default:
				// Do nothing.
			}

		}
	}()
	// Create a stream.
	var buf bytes.Buffer
	henc := hpack.NewEncoder(&buf)
	// TODO(mmukhi): Remove unnecessary fields.
	if err := henc.WriteField(hpack.HeaderField{Name: ":method", Value: "POST"}); err != nil {
		t.Fatalf("Error while encoding header: %v", err)
	}
	if err := henc.WriteField(hpack.HeaderField{Name: ":path", Value: "foo"}); err != nil {
		t.Fatalf("Error while encoding header: %v", err)
	}
	if err := henc.WriteField(hpack.HeaderField{Name: ":authority", Value: "localhost"}); err != nil {
		t.Fatalf("Error while encoding header: %v", err)
	}
	if err := henc.WriteField(hpack.HeaderField{Name: "content-type", Value: "application/grpc"}); err != nil {
		t.Fatalf("Error while encoding header: %v", err)
	}
	mu.Lock()
	if err := framer.WriteHeaders(http2.HeadersFrameParam{StreamID: 1, BlockFragment: buf.Bytes(), EndHeaders: true}); err != nil {
		mu.Unlock()
		t.Fatalf("Error while writing headers: %v", err)
	}
	mu.Unlock()

	// Test server behavior for violation of stream flow control window size restriction.
	timer := time.NewTimer(time.Second * 5)
	dbuf := make([]byte, http2MaxFrameLen)
	for {
		select {
		case <-timer.C:
			t.Fatalf("Test timed out.")
		case <-success:
			return
		default:
		}
		mu.Lock()
		if err := framer.WriteData(1, false, dbuf); err != nil {
			mu.Unlock()
			// Error here means the server could have closed the connection due to flow control
			// violation. Make sure that is the case by waiting for success chan to be closed.
			select {
			case <-timer.C:
				t.Fatalf("Error while writing data: %v", err)
			case <-success:
				return
			}
		}
		mu.Unlock()
		// This for loop is capable of hogging the CPU and cause starvation
		// in Go versions prior to 1.9,
		// in single CPU environment. Explicitly relinquish processor.
		runtime.Gosched()
	}
}

func (s) TestClientWithMisbehavedServer(t *testing.T) {
	// Create a misbehaving server.
	lis, err := net.Listen("tcp", "localhost:0")
	if err != nil {
		t.Fatalf("Error while listening: %v", err)
	}
	defer lis.Close()
	// success chan indicates that the server received
	// RSTStream from the client.
	success := make(chan struct{})
	go func() { // Launch the misbehaving server.
		sconn, err := lis.Accept()
		if err != nil {
			t.Errorf("Error while accepting: %v", err)
			return
		}
		defer sconn.Close()
		if _, err := io.ReadFull(sconn, make([]byte, len(clientPreface))); err != nil {
			t.Errorf("Error while reading clieng preface: %v", err)
			return
		}
		sfr := http2.NewFramer(sconn, sconn)
		if err := sfr.WriteSettingsAck(); err != nil {
			t.Errorf("Error while writing settings: %v", err)
			return
		}
		var mu sync.Mutex
		for {
			frame, err := sfr.ReadFrame()
			if err != nil {
				return
			}
			switch frame := frame.(type) {
			case *http2.HeadersFrame:
				// When the client creates a stream, violate the stream flow control.
				go func() {
					buf := make([]byte, http2MaxFrameLen)
					for {
						mu.Lock()
						if err := sfr.WriteData(1, false, buf); err != nil {
							mu.Unlock()
							return
						}
						mu.Unlock()
						// This for loop is capable of hogging the CPU and cause starvation
						// in Go versions prior to 1.9,
						// in single CPU environment. Explicitly relinquish processor.
						runtime.Gosched()
					}
				}()
			case *http2.RSTStreamFrame:
				if frame.Header().StreamID != 1 || http2.ErrCode(frame.ErrCode) != http2.ErrCodeFlowControl {
					t.Errorf("RST stream received with streamID: %d and code: %v, want streamID: 1 and code: http2.ErrCodeFlowControl", frame.Header().StreamID, http2.ErrCode(frame.ErrCode))
				}
				close(success)
				return
			case *http2.PingFrame:
				mu.Lock()
				sfr.WritePing(true, frame.Data)
				mu.Unlock()
			default:
			}
		}
	}()
	connectCtx, cancel := context.WithDeadline(context.Background(), time.Now().Add(2*time.Second))
	defer cancel()
	ct, err := NewClientTransport(connectCtx, context.Background(), resolver.Address{Addr: lis.Addr().String()}, ConnectOptions{}, func() {}, func(GoAwayReason) {}, func() {})
	if err != nil {
		t.Fatalf("Error while creating client transport: %v", err)
	}
<<<<<<< HEAD
	defer ct.Close(nil)
=======
	defer ct.Close(fmt.Errorf("closed manually by test"))
>>>>>>> 87eb5b75
	str, err := ct.NewStream(connectCtx, &CallHdr{})
	if err != nil {
		t.Fatalf("Error while creating stream: %v", err)
	}
	timer := time.NewTimer(time.Second * 5)
	go func() { // This go routine mimics the one in stream.go to call CloseStream.
		<-str.Done()
		ct.CloseStream(str, nil)
	}()
	select {
	case <-timer.C:
		t.Fatalf("Test timed-out.")
	case <-success:
	}
}

var encodingTestStatus = status.New(codes.Internal, "\n")

func (s) TestEncodingRequiredStatus(t *testing.T) {
	server, ct, cancel := setUp(t, 0, math.MaxUint32, encodingRequiredStatus)
	defer cancel()
	callHdr := &CallHdr{
		Host:   "localhost",
		Method: "foo",
	}
	ctx, cancel := context.WithTimeout(context.Background(), defaultTestTimeout)
	defer cancel()
	s, err := ct.NewStream(ctx, callHdr)
	if err != nil {
		return
	}
	opts := Options{Last: true}
	if err := ct.Write(s, nil, expectedRequest, &opts); err != nil && err != errStreamDone {
		t.Fatalf("Failed to write the request: %v", err)
	}
	p := make([]byte, http2MaxFrameLen)
	if _, err := s.trReader.(*transportReader).Read(p); err != io.EOF {
		t.Fatalf("Read got error %v, want %v", err, io.EOF)
	}
	if !testutils.StatusErrEqual(s.Status().Err(), encodingTestStatus.Err()) {
		t.Fatalf("stream with status %v, want %v", s.Status(), encodingTestStatus)
	}
<<<<<<< HEAD
	ct.Close(nil)
=======
	ct.Close(fmt.Errorf("closed manually by test"))
>>>>>>> 87eb5b75
	server.stop()
}

func (s) TestInvalidHeaderField(t *testing.T) {
	server, ct, cancel := setUp(t, 0, math.MaxUint32, invalidHeaderField)
	defer cancel()
	callHdr := &CallHdr{
		Host:   "localhost",
		Method: "foo",
	}
	ctx, cancel := context.WithTimeout(context.Background(), defaultTestTimeout)
	defer cancel()
	s, err := ct.NewStream(ctx, callHdr)
	if err != nil {
		return
	}
	p := make([]byte, http2MaxFrameLen)
	_, err = s.trReader.(*transportReader).Read(p)
	if se, ok := status.FromError(err); !ok || se.Code() != codes.Internal || !strings.Contains(err.Error(), expectedInvalidHeaderField) {
		t.Fatalf("Read got error %v, want error with code %s and contains %q", err, codes.Internal, expectedInvalidHeaderField)
	}
<<<<<<< HEAD
	ct.Close(nil)
=======
	ct.Close(fmt.Errorf("closed manually by test"))
>>>>>>> 87eb5b75
	server.stop()
}

func (s) TestHeaderChanClosedAfterReceivingAnInvalidHeader(t *testing.T) {
	server, ct, cancel := setUp(t, 0, math.MaxUint32, invalidHeaderField)
	defer cancel()
	defer server.stop()
<<<<<<< HEAD
	defer ct.Close(nil)
=======
	defer ct.Close(fmt.Errorf("closed manually by test"))
>>>>>>> 87eb5b75
	ctx, cancel := context.WithTimeout(context.Background(), defaultTestTimeout)
	defer cancel()
	s, err := ct.NewStream(ctx, &CallHdr{Host: "localhost", Method: "foo"})
	if err != nil {
		t.Fatalf("failed to create the stream")
	}
	timer := time.NewTimer(time.Second)
	defer timer.Stop()
	select {
	case <-s.headerChan:
	case <-timer.C:
		t.Errorf("s.headerChan: got open, want closed")
	}
}

func (s) TestIsReservedHeader(t *testing.T) {
	tests := []struct {
		h    string
		want bool
	}{
		{"", false}, // but should be rejected earlier
		{"foo", false},
		{"content-type", true},
		{"user-agent", true},
		{":anything", true},
		{"grpc-message-type", true},
		{"grpc-encoding", true},
		{"grpc-message", true},
		{"grpc-status", true},
		{"grpc-timeout", true},
		{"te", true},
	}
	for _, tt := range tests {
		got := isReservedHeader(tt.h)
		if got != tt.want {
			t.Errorf("isReservedHeader(%q) = %v; want %v", tt.h, got, tt.want)
		}
	}
}

func (s) TestContextErr(t *testing.T) {
	for _, test := range []struct {
		// input
		errIn error
		// outputs
		errOut error
	}{
		{context.DeadlineExceeded, status.Error(codes.DeadlineExceeded, context.DeadlineExceeded.Error())},
		{context.Canceled, status.Error(codes.Canceled, context.Canceled.Error())},
	} {
		err := ContextErr(test.errIn)
		if err.Error() != test.errOut.Error() {
			t.Fatalf("ContextErr{%v} = %v \nwant %v", test.errIn, err, test.errOut)
		}
	}
}

type windowSizeConfig struct {
	serverStream int32
	serverConn   int32
	clientStream int32
	clientConn   int32
}

func (s) TestAccountCheckWindowSizeWithLargeWindow(t *testing.T) {
	wc := windowSizeConfig{
		serverStream: 10 * 1024 * 1024,
		serverConn:   12 * 1024 * 1024,
		clientStream: 6 * 1024 * 1024,
		clientConn:   8 * 1024 * 1024,
	}
	testFlowControlAccountCheck(t, 1024*1024, wc)
}

func (s) TestAccountCheckWindowSizeWithSmallWindow(t *testing.T) {
	wc := windowSizeConfig{
		serverStream: defaultWindowSize,
		// Note this is smaller than initialConnWindowSize which is the current default.
		serverConn:   defaultWindowSize,
		clientStream: defaultWindowSize,
		clientConn:   defaultWindowSize,
	}
	testFlowControlAccountCheck(t, 1024*1024, wc)
}

func (s) TestAccountCheckDynamicWindowSmallMessage(t *testing.T) {
	testFlowControlAccountCheck(t, 1024, windowSizeConfig{})
}

func (s) TestAccountCheckDynamicWindowLargeMessage(t *testing.T) {
	testFlowControlAccountCheck(t, 1024*1024, windowSizeConfig{})
}

func testFlowControlAccountCheck(t *testing.T, msgSize int, wc windowSizeConfig) {
	sc := &ServerConfig{
		InitialWindowSize:     wc.serverStream,
		InitialConnWindowSize: wc.serverConn,
	}
	co := ConnectOptions{
		InitialWindowSize:     wc.clientStream,
		InitialConnWindowSize: wc.clientConn,
	}
	server, client, cancel := setUpWithOptions(t, 0, sc, pingpong, co)
	defer cancel()
	defer server.stop()
<<<<<<< HEAD
	defer client.Close(nil)
=======
	defer client.Close(fmt.Errorf("closed manually by test"))
>>>>>>> 87eb5b75
	waitWhileTrue(t, func() (bool, error) {
		server.mu.Lock()
		defer server.mu.Unlock()
		if len(server.conns) == 0 {
			return true, fmt.Errorf("timed out while waiting for server transport to be created")
		}
		return false, nil
	})
	var st *http2Server
	server.mu.Lock()
	for k := range server.conns {
		st = k.(*http2Server)
	}
	ctx, cancel := context.WithTimeout(context.Background(), defaultTestTimeout)
	defer cancel()
	server.mu.Unlock()
	const numStreams = 10
	clientStreams := make([]*Stream, numStreams)
	for i := 0; i < numStreams; i++ {
		var err error
		clientStreams[i], err = client.NewStream(ctx, &CallHdr{})
		if err != nil {
			t.Fatalf("Failed to create stream. Err: %v", err)
		}
	}
	var wg sync.WaitGroup
	// For each stream send pingpong messages to the server.
	for _, stream := range clientStreams {
		wg.Add(1)
		go func(stream *Stream) {
			defer wg.Done()
			buf := make([]byte, msgSize+5)
			buf[0] = byte(0)
			binary.BigEndian.PutUint32(buf[1:], uint32(msgSize))
			opts := Options{}
			header := make([]byte, 5)
			for i := 1; i <= 10; i++ {
				if err := client.Write(stream, nil, buf, &opts); err != nil {
					t.Errorf("Error on client while writing message: %v", err)
					return
				}
				if _, err := stream.Read(header); err != nil {
					t.Errorf("Error on client while reading data frame header: %v", err)
					return
				}
				sz := binary.BigEndian.Uint32(header[1:])
				recvMsg := make([]byte, int(sz))
				if _, err := stream.Read(recvMsg); err != nil {
					t.Errorf("Error on client while reading data: %v", err)
					return
				}
				if len(recvMsg) != msgSize {
					t.Errorf("Length of message received by client: %v, want: %v", len(recvMsg), msgSize)
					return
				}
			}
		}(stream)
	}
	wg.Wait()
	serverStreams := map[uint32]*Stream{}
	loopyClientStreams := map[uint32]*outStream{}
	loopyServerStreams := map[uint32]*outStream{}
	// Get all the streams from server reader and writer and client writer.
	st.mu.Lock()
	for _, stream := range clientStreams {
		id := stream.id
		serverStreams[id] = st.activeStreams[id]
		loopyServerStreams[id] = st.loopy.estdStreams[id]
		loopyClientStreams[id] = client.loopy.estdStreams[id]

	}
	st.mu.Unlock()
	// Close all streams
	for _, stream := range clientStreams {
		client.Write(stream, nil, nil, &Options{Last: true})
		if _, err := stream.Read(make([]byte, 5)); err != io.EOF {
			t.Fatalf("Client expected an EOF from the server. Got: %v", err)
		}
	}
	// Close down both server and client so that their internals can be read without data
	// races.
<<<<<<< HEAD
	client.Close(nil)
=======
	client.Close(fmt.Errorf("closed manually by test"))
>>>>>>> 87eb5b75
	st.Close()
	<-st.readerDone
	<-st.writerDone
	<-client.readerDone
	<-client.writerDone
	for _, cstream := range clientStreams {
		id := cstream.id
		sstream := serverStreams[id]
		loopyServerStream := loopyServerStreams[id]
		loopyClientStream := loopyClientStreams[id]
		// Check stream flow control.
		if int(cstream.fc.limit+cstream.fc.delta-cstream.fc.pendingData-cstream.fc.pendingUpdate) != int(st.loopy.oiws)-loopyServerStream.bytesOutStanding {
			t.Fatalf("Account mismatch: client stream inflow limit(%d) + delta(%d) - pendingData(%d) - pendingUpdate(%d) != server outgoing InitialWindowSize(%d) - outgoingStream.bytesOutStanding(%d)", cstream.fc.limit, cstream.fc.delta, cstream.fc.pendingData, cstream.fc.pendingUpdate, st.loopy.oiws, loopyServerStream.bytesOutStanding)
		}
		if int(sstream.fc.limit+sstream.fc.delta-sstream.fc.pendingData-sstream.fc.pendingUpdate) != int(client.loopy.oiws)-loopyClientStream.bytesOutStanding {
			t.Fatalf("Account mismatch: server stream inflow limit(%d) + delta(%d) - pendingData(%d) - pendingUpdate(%d) != client outgoing InitialWindowSize(%d) - outgoingStream.bytesOutStanding(%d)", sstream.fc.limit, sstream.fc.delta, sstream.fc.pendingData, sstream.fc.pendingUpdate, client.loopy.oiws, loopyClientStream.bytesOutStanding)
		}
	}
	// Check transport flow control.
	if client.fc.limit != client.fc.unacked+st.loopy.sendQuota {
		t.Fatalf("Account mismatch: client transport inflow(%d) != client unacked(%d) + server sendQuota(%d)", client.fc.limit, client.fc.unacked, st.loopy.sendQuota)
	}
	if st.fc.limit != st.fc.unacked+client.loopy.sendQuota {
		t.Fatalf("Account mismatch: server transport inflow(%d) != server unacked(%d) + client sendQuota(%d)", st.fc.limit, st.fc.unacked, client.loopy.sendQuota)
	}
}

func waitWhileTrue(t *testing.T, condition func() (bool, error)) {
	var (
		wait bool
		err  error
	)
	timer := time.NewTimer(time.Second * 5)
	for {
		wait, err = condition()
		if wait {
			select {
			case <-timer.C:
				t.Fatalf(err.Error())
			default:
				time.Sleep(50 * time.Millisecond)
				continue
			}
		}
		if !timer.Stop() {
			<-timer.C
		}
		break
	}
}

// If any error occurs on a call to Stream.Read, future calls
// should continue to return that same error.
func (s) TestReadGivesSameErrorAfterAnyErrorOccurs(t *testing.T) {
	testRecvBuffer := newRecvBuffer()
	s := &Stream{
		ctx:         context.Background(),
		buf:         testRecvBuffer,
		requestRead: func(int) {},
	}
	s.trReader = &transportReader{
		reader: &recvBufferReader{
			ctx:        s.ctx,
			ctxDone:    s.ctx.Done(),
			recv:       s.buf,
			freeBuffer: func(*bytes.Buffer) {},
		},
		windowHandler: func(int) {},
	}
	testData := make([]byte, 1)
	testData[0] = 5
	testBuffer := bytes.NewBuffer(testData)
	testErr := errors.New("test error")
	s.write(recvMsg{buffer: testBuffer, err: testErr})

	inBuf := make([]byte, 1)
	actualCount, actualErr := s.Read(inBuf)
	if actualCount != 0 {
		t.Errorf("actualCount, _ := s.Read(_) differs; want 0; got %v", actualCount)
	}
	if actualErr.Error() != testErr.Error() {
		t.Errorf("_ , actualErr := s.Read(_) differs; want actualErr.Error() to be %v; got %v", testErr.Error(), actualErr.Error())
	}

	s.write(recvMsg{buffer: testBuffer, err: nil})
	s.write(recvMsg{buffer: testBuffer, err: errors.New("different error from first")})

	for i := 0; i < 2; i++ {
		inBuf := make([]byte, 1)
		actualCount, actualErr := s.Read(inBuf)
		if actualCount != 0 {
			t.Errorf("actualCount, _ := s.Read(_) differs; want %v; got %v", 0, actualCount)
		}
		if actualErr.Error() != testErr.Error() {
			t.Errorf("_ , actualErr := s.Read(_) differs; want actualErr.Error() to be %v; got %v", testErr.Error(), actualErr.Error())
		}
	}
}

// If the client sends an HTTP/2 request with a :method header with a value other than POST, as specified in
// the gRPC over HTTP/2 specification, the server should close the stream.
func (s) TestServerWithClientSendingWrongMethod(t *testing.T) {
	server := setUpServerOnly(t, 0, &ServerConfig{}, suspended)
	defer server.stop()
	// Create a client directly to not couple what you can send to API of http2_client.go.
	mconn, err := net.Dial("tcp", server.lis.Addr().String())
	if err != nil {
		t.Fatalf("Client failed to dial: %v", err)
	}
	defer mconn.Close()

	if n, err := mconn.Write(clientPreface); err != nil || n != len(clientPreface) {
		t.Fatalf("mconn.Write(clientPreface) = %d, %v, want %d, <nil>", n, err, len(clientPreface))
	}

	framer := http2.NewFramer(mconn, mconn)
	if err := framer.WriteSettings(); err != nil {
		t.Fatalf("Error while writing settings: %v", err)
	}

	// success chan indicates that reader received a RSTStream from server.
	// An error will be passed on it if any other frame is received.
	success := testutils.NewChannel()

	// Launch a reader goroutine.
	go func() {
		for {
			frame, err := framer.ReadFrame()
			if err != nil {
				return
			}
			switch frame := frame.(type) {
			case *http2.SettingsFrame:
				// Do nothing. A settings frame is expected from server preface.
			case *http2.RSTStreamFrame:
				if frame.Header().StreamID != 1 || http2.ErrCode(frame.ErrCode) != http2.ErrCodeProtocol {
					// Client only created a single stream, so RST Stream should be for that single stream.
					t.Errorf("RST stream received with streamID: %d and code %v, want streamID: 1 and code: http.ErrCodeFlowControl", frame.Header().StreamID, http2.ErrCode(frame.ErrCode))
				}
				// Records that client successfully received RST Stream frame.
				success.Send(nil)
				return
			default:
				// The server should send nothing but a single RST Stream frame.
				success.Send(errors.New("The client received a frame other than RST Stream"))
			}
		}
	}()

	// Done with HTTP/2 setup - now create a stream with a bad method header.
	var buf bytes.Buffer
	henc := hpack.NewEncoder(&buf)
	// Method is required to be POST in a gRPC call.
	if err := henc.WriteField(hpack.HeaderField{Name: ":method", Value: "PUT"}); err != nil {
		t.Fatalf("Error while encoding header: %v", err)
	}
	// Have the rest of the headers be ok and within the gRPC over HTTP/2 spec.
	if err := henc.WriteField(hpack.HeaderField{Name: ":path", Value: "foo"}); err != nil {
		t.Fatalf("Error while encoding header: %v", err)
	}
	if err := henc.WriteField(hpack.HeaderField{Name: ":authority", Value: "localhost"}); err != nil {
		t.Fatalf("Error while encoding header: %v", err)
	}
	if err := henc.WriteField(hpack.HeaderField{Name: "content-type", Value: "application/grpc"}); err != nil {
		t.Fatalf("Error while encoding header: %v", err)
	}

	if err := framer.WriteHeaders(http2.HeadersFrameParam{StreamID: 1, BlockFragment: buf.Bytes(), EndHeaders: true}); err != nil {
		t.Fatalf("Error while writing headers: %v", err)
	}
	ctx, cancel := context.WithTimeout(context.Background(), defaultTestTimeout)
	defer cancel()
	if e, err := success.Receive(ctx); e != nil || err != nil {
		t.Fatalf("Error in frame server should send: %v. Error receiving from channel: %v", e, err)
	}
}

func (s) TestPingPong1B(t *testing.T) {
	runPingPongTest(t, 1)
}

func (s) TestPingPong1KB(t *testing.T) {
	runPingPongTest(t, 1024)
}

func (s) TestPingPong64KB(t *testing.T) {
	runPingPongTest(t, 65536)
}

func (s) TestPingPong1MB(t *testing.T) {
	runPingPongTest(t, 1048576)
}

//This is a stress-test of flow control logic.
func runPingPongTest(t *testing.T, msgSize int) {
	server, client, cancel := setUp(t, 0, 0, pingpong)
	defer cancel()
	defer server.stop()
<<<<<<< HEAD
	defer client.Close(nil)
=======
	defer client.Close(fmt.Errorf("closed manually by test"))
>>>>>>> 87eb5b75
	waitWhileTrue(t, func() (bool, error) {
		server.mu.Lock()
		defer server.mu.Unlock()
		if len(server.conns) == 0 {
			return true, fmt.Errorf("timed out while waiting for server transport to be created")
		}
		return false, nil
	})
	ctx, cancel := context.WithTimeout(context.Background(), defaultTestTimeout)
	defer cancel()
	stream, err := client.NewStream(ctx, &CallHdr{})
	if err != nil {
		t.Fatalf("Failed to create stream. Err: %v", err)
	}
	msg := make([]byte, msgSize)
	outgoingHeader := make([]byte, 5)
	outgoingHeader[0] = byte(0)
	binary.BigEndian.PutUint32(outgoingHeader[1:], uint32(msgSize))
	opts := &Options{}
	incomingHeader := make([]byte, 5)
	done := make(chan struct{})
	go func() {
		timer := time.NewTimer(time.Second * 5)
		<-timer.C
		close(done)
	}()
	for {
		select {
		case <-done:
			client.Write(stream, nil, nil, &Options{Last: true})
			if _, err := stream.Read(incomingHeader); err != io.EOF {
				t.Fatalf("Client expected EOF from the server. Got: %v", err)
			}
			return
		default:
			if err := client.Write(stream, outgoingHeader, msg, opts); err != nil {
				t.Fatalf("Error on client while writing message. Err: %v", err)
			}
			if _, err := stream.Read(incomingHeader); err != nil {
				t.Fatalf("Error on client while reading data header. Err: %v", err)
			}
			sz := binary.BigEndian.Uint32(incomingHeader[1:])
			recvMsg := make([]byte, int(sz))
			if _, err := stream.Read(recvMsg); err != nil {
				t.Fatalf("Error on client while reading data. Err: %v", err)
			}
		}
	}
}

type tableSizeLimit struct {
	mu     sync.Mutex
	limits []uint32
}

func (t *tableSizeLimit) add(limit uint32) {
	t.mu.Lock()
	t.limits = append(t.limits, limit)
	t.mu.Unlock()
}

func (t *tableSizeLimit) getLen() int {
	t.mu.Lock()
	defer t.mu.Unlock()
	return len(t.limits)
}

func (t *tableSizeLimit) getIndex(i int) uint32 {
	t.mu.Lock()
	defer t.mu.Unlock()
	return t.limits[i]
}

func (s) TestHeaderTblSize(t *testing.T) {
	limits := &tableSizeLimit{}
	updateHeaderTblSize = func(e *hpack.Encoder, v uint32) {
		e.SetMaxDynamicTableSizeLimit(v)
		limits.add(v)
	}
	defer func() {
		updateHeaderTblSize = func(e *hpack.Encoder, v uint32) {
			e.SetMaxDynamicTableSizeLimit(v)
		}
	}()

	server, ct, cancel := setUp(t, 0, math.MaxUint32, normal)
	defer cancel()
<<<<<<< HEAD
	defer ct.Close(nil)
=======
	defer ct.Close(fmt.Errorf("closed manually by test"))
>>>>>>> 87eb5b75
	defer server.stop()
	ctx, ctxCancel := context.WithTimeout(context.Background(), defaultTestTimeout)
	defer ctxCancel()
	_, err := ct.NewStream(ctx, &CallHdr{})
	if err != nil {
		t.Fatalf("failed to open stream: %v", err)
	}

	var svrTransport ServerTransport
	var i int
	for i = 0; i < 1000; i++ {
		server.mu.Lock()
		if len(server.conns) != 0 {
			server.mu.Unlock()
			break
		}
		server.mu.Unlock()
		time.Sleep(10 * time.Millisecond)
		continue
	}
	if i == 1000 {
		t.Fatalf("unable to create any server transport after 10s")
	}

	for st := range server.conns {
		svrTransport = st
		break
	}
	svrTransport.(*http2Server).controlBuf.put(&outgoingSettings{
		ss: []http2.Setting{
			{
				ID:  http2.SettingHeaderTableSize,
				Val: uint32(100),
			},
		},
	})

	for i = 0; i < 1000; i++ {
		if limits.getLen() != 1 {
			time.Sleep(10 * time.Millisecond)
			continue
		}
		if val := limits.getIndex(0); val != uint32(100) {
			t.Fatalf("expected limits[0] = 100, got %d", val)
		}
		break
	}
	if i == 1000 {
		t.Fatalf("expected len(limits) = 1 within 10s, got != 1")
	}

	ct.controlBuf.put(&outgoingSettings{
		ss: []http2.Setting{
			{
				ID:  http2.SettingHeaderTableSize,
				Val: uint32(200),
			},
		},
	})

	for i := 0; i < 1000; i++ {
		if limits.getLen() != 2 {
			time.Sleep(10 * time.Millisecond)
			continue
		}
		if val := limits.getIndex(1); val != uint32(200) {
			t.Fatalf("expected limits[1] = 200, got %d", val)
		}
		break
	}
	if i == 1000 {
		t.Fatalf("expected len(limits) = 2 within 10s, got != 2")
	}
}

// attrTransportCreds is a transport credential implementation which stores
// Attributes from the ClientHandshakeInfo struct passed in the context locally
// for the test to inspect.
type attrTransportCreds struct {
	credentials.TransportCredentials
	attr *attributes.Attributes
}

func (ac *attrTransportCreds) ClientHandshake(ctx context.Context, addr string, rawConn net.Conn) (net.Conn, credentials.AuthInfo, error) {
	ai := credentials.ClientHandshakeInfoFromContext(ctx)
	ac.attr = ai.Attributes
	return rawConn, nil, nil
}
func (ac *attrTransportCreds) Info() credentials.ProtocolInfo {
	return credentials.ProtocolInfo{}
}
func (ac *attrTransportCreds) Clone() credentials.TransportCredentials {
	return nil
}

// TestClientHandshakeInfo adds attributes to the resolver.Address passes to
// NewClientTransport and verifies that these attributes are received by the
// transport credential handshaker.
func (s) TestClientHandshakeInfo(t *testing.T) {
	server := setUpServerOnly(t, 0, &ServerConfig{}, pingpong)
	defer server.stop()

	const (
		testAttrKey = "foo"
		testAttrVal = "bar"
	)
	addr := resolver.Address{
		Addr:       "localhost:" + server.port,
		Attributes: attributes.New(testAttrKey, testAttrVal),
	}
	ctx, cancel := context.WithDeadline(context.Background(), time.Now().Add(2*time.Second))
	defer cancel()
	creds := &attrTransportCreds{}

	tr, err := NewClientTransport(ctx, context.Background(), addr, ConnectOptions{TransportCredentials: creds}, func() {}, func(GoAwayReason) {}, func() {})
	if err != nil {
		t.Fatalf("NewClientTransport(): %v", err)
	}
<<<<<<< HEAD
	defer tr.Close(nil)
=======
	defer tr.Close(fmt.Errorf("closed manually by test"))
>>>>>>> 87eb5b75

	wantAttr := attributes.New(testAttrKey, testAttrVal)
	if gotAttr := creds.attr; !cmp.Equal(gotAttr, wantAttr, cmp.AllowUnexported(attributes.Attributes{})) {
		t.Fatalf("received attributes %v in creds, want %v", gotAttr, wantAttr)
	}
}<|MERGE_RESOLUTION|>--- conflicted
+++ resolved
@@ -481,11 +481,7 @@
 	server, client, cancel := setUpWithOptions(t, 0, serverConfig, suspended, ConnectOptions{})
 	defer cancel()
 	defer server.stop()
-<<<<<<< HEAD
-	defer client.Close(nil)
-=======
 	defer client.Close(fmt.Errorf("closed manually by test"))
->>>>>>> 87eb5b75
 
 	ctx, cancel := context.WithTimeout(context.Background(), defaultTestTimeout)
 	defer cancel()
@@ -554,11 +550,7 @@
 	if recvErr != io.EOF {
 		t.Fatalf("Error: %v; want <EOF>", recvErr)
 	}
-<<<<<<< HEAD
-	ct.Close(nil)
-=======
 	ct.Close(fmt.Errorf("closed manually by test"))
->>>>>>> 87eb5b75
 	server.stop()
 }
 
@@ -568,11 +560,7 @@
 	go server.stop()
 	// ct.reader should detect the error and activate ct.Error().
 	<-ct.Error()
-<<<<<<< HEAD
-	ct.Close(nil)
-=======
 	ct.Close(fmt.Errorf("closed manually by test"))
->>>>>>> 87eb5b75
 }
 
 func performOneRPC(ct ClientTransport) {
@@ -609,11 +597,7 @@
 	}(s)
 	go func(ct ClientTransport) {
 		<-ct.Error()
-<<<<<<< HEAD
-		ct.Close(nil)
-=======
 		ct.Close(fmt.Errorf("closed manually by test"))
->>>>>>> 87eb5b75
 	}(ct)
 	for i := 0; i < 1000; i++ {
 		time.Sleep(10 * time.Millisecond)
@@ -652,11 +636,7 @@
 		}()
 	}
 	wg.Wait()
-<<<<<<< HEAD
-	ct.Close(nil)
-=======
 	ct.Close(fmt.Errorf("closed manually by test"))
->>>>>>> 87eb5b75
 	server.stop()
 }
 
@@ -673,11 +653,7 @@
 	server, ct, cancel := setUpWithOptions(t, 0, sc, delayRead, co)
 	defer cancel()
 	defer server.stop()
-<<<<<<< HEAD
-	defer ct.Close(nil)
-=======
 	defer ct.Close(fmt.Errorf("closed manually by test"))
->>>>>>> 87eb5b75
 	server.mu.Lock()
 	ready := server.ready
 	server.mu.Unlock()
@@ -855,11 +831,7 @@
 	if _, err := s.Read(make([]byte, 8)); err.Error() != expectedErr.Error() {
 		t.Fatalf("Read got %v of type %T, want %v", err, err, expectedErr)
 	}
-<<<<<<< HEAD
-	ct.Close(nil)
-=======
 	ct.Close(fmt.Errorf("closed manually by test"))
->>>>>>> 87eb5b75
 	server.stop()
 }
 
@@ -869,11 +841,7 @@
 	}
 	server, ct, cancel := setUpWithOptions(t, 0, serverConfig, suspended, ConnectOptions{})
 	defer cancel()
-<<<<<<< HEAD
-	defer ct.Close(nil)
-=======
 	defer ct.Close(fmt.Errorf("closed manually by test"))
->>>>>>> 87eb5b75
 	defer server.stop()
 	callHdr := &CallHdr{
 		Host:   "localhost",
@@ -933,11 +901,7 @@
 	// Close the first stream created so that the new stream can finally be created.
 	ct.CloseStream(s, nil)
 	<-done
-<<<<<<< HEAD
-	ct.Close(nil)
-=======
 	ct.Close(fmt.Errorf("closed manually by test"))
->>>>>>> 87eb5b75
 	<-ct.writerDone
 	if ct.maxConcurrentStreams != 1 {
 		t.Fatalf("ct.maxConcurrentStreams: %d, want 1", ct.maxConcurrentStreams)
@@ -996,11 +960,7 @@
 		sc.mu.Unlock()
 		break
 	}
-<<<<<<< HEAD
-	ct.Close(nil)
-=======
 	ct.Close(fmt.Errorf("closed manually by test"))
->>>>>>> 87eb5b75
 	select {
 	case <-ss.Context().Done():
 		if ss.Context().Err() != context.Canceled {
@@ -1020,11 +980,7 @@
 	server, client, cancel := setUpWithOptions(t, 0, &ServerConfig{}, notifyCall, connectOptions)
 	defer cancel()
 	defer server.stop()
-<<<<<<< HEAD
-	defer client.Close(nil)
-=======
 	defer client.Close(fmt.Errorf("closed manually by test"))
->>>>>>> 87eb5b75
 
 	waitWhileTrue(t, func() (bool, error) {
 		server.mu.Lock()
@@ -1113,11 +1069,7 @@
 	server, client, cancel := setUpWithOptions(t, 0, serverConfig, suspended, ConnectOptions{})
 	defer cancel()
 	defer server.stop()
-<<<<<<< HEAD
-	defer client.Close(nil)
-=======
 	defer client.Close(fmt.Errorf("closed manually by test"))
->>>>>>> 87eb5b75
 	waitWhileTrue(t, func() (bool, error) {
 		server.mu.Lock()
 		defer server.mu.Unlock()
@@ -1350,11 +1302,7 @@
 	if err != nil {
 		t.Fatalf("Error while creating client transport: %v", err)
 	}
-<<<<<<< HEAD
-	defer ct.Close(nil)
-=======
 	defer ct.Close(fmt.Errorf("closed manually by test"))
->>>>>>> 87eb5b75
 	str, err := ct.NewStream(connectCtx, &CallHdr{})
 	if err != nil {
 		t.Fatalf("Error while creating stream: %v", err)
@@ -1397,11 +1345,7 @@
 	if !testutils.StatusErrEqual(s.Status().Err(), encodingTestStatus.Err()) {
 		t.Fatalf("stream with status %v, want %v", s.Status(), encodingTestStatus)
 	}
-<<<<<<< HEAD
-	ct.Close(nil)
-=======
 	ct.Close(fmt.Errorf("closed manually by test"))
->>>>>>> 87eb5b75
 	server.stop()
 }
 
@@ -1423,11 +1367,7 @@
 	if se, ok := status.FromError(err); !ok || se.Code() != codes.Internal || !strings.Contains(err.Error(), expectedInvalidHeaderField) {
 		t.Fatalf("Read got error %v, want error with code %s and contains %q", err, codes.Internal, expectedInvalidHeaderField)
 	}
-<<<<<<< HEAD
-	ct.Close(nil)
-=======
 	ct.Close(fmt.Errorf("closed manually by test"))
->>>>>>> 87eb5b75
 	server.stop()
 }
 
@@ -1435,11 +1375,7 @@
 	server, ct, cancel := setUp(t, 0, math.MaxUint32, invalidHeaderField)
 	defer cancel()
 	defer server.stop()
-<<<<<<< HEAD
-	defer ct.Close(nil)
-=======
 	defer ct.Close(fmt.Errorf("closed manually by test"))
->>>>>>> 87eb5b75
 	ctx, cancel := context.WithTimeout(context.Background(), defaultTestTimeout)
 	defer cancel()
 	s, err := ct.NewStream(ctx, &CallHdr{Host: "localhost", Method: "foo"})
@@ -1545,11 +1481,7 @@
 	server, client, cancel := setUpWithOptions(t, 0, sc, pingpong, co)
 	defer cancel()
 	defer server.stop()
-<<<<<<< HEAD
-	defer client.Close(nil)
-=======
 	defer client.Close(fmt.Errorf("closed manually by test"))
->>>>>>> 87eb5b75
 	waitWhileTrue(t, func() (bool, error) {
 		server.mu.Lock()
 		defer server.mu.Unlock()
@@ -1631,11 +1563,7 @@
 	}
 	// Close down both server and client so that their internals can be read without data
 	// races.
-<<<<<<< HEAD
-	client.Close(nil)
-=======
 	client.Close(fmt.Errorf("closed manually by test"))
->>>>>>> 87eb5b75
 	st.Close()
 	<-st.readerDone
 	<-st.writerDone
@@ -1834,11 +1762,7 @@
 	server, client, cancel := setUp(t, 0, 0, pingpong)
 	defer cancel()
 	defer server.stop()
-<<<<<<< HEAD
-	defer client.Close(nil)
-=======
 	defer client.Close(fmt.Errorf("closed manually by test"))
->>>>>>> 87eb5b75
 	waitWhileTrue(t, func() (bool, error) {
 		server.mu.Lock()
 		defer server.mu.Unlock()
@@ -1926,11 +1850,7 @@
 
 	server, ct, cancel := setUp(t, 0, math.MaxUint32, normal)
 	defer cancel()
-<<<<<<< HEAD
-	defer ct.Close(nil)
-=======
 	defer ct.Close(fmt.Errorf("closed manually by test"))
->>>>>>> 87eb5b75
 	defer server.stop()
 	ctx, ctxCancel := context.WithTimeout(context.Background(), defaultTestTimeout)
 	defer ctxCancel()
@@ -2049,11 +1969,7 @@
 	if err != nil {
 		t.Fatalf("NewClientTransport(): %v", err)
 	}
-<<<<<<< HEAD
-	defer tr.Close(nil)
-=======
 	defer tr.Close(fmt.Errorf("closed manually by test"))
->>>>>>> 87eb5b75
 
 	wantAttr := attributes.New(testAttrKey, testAttrVal)
 	if gotAttr := creds.attr; !cmp.Equal(gotAttr, wantAttr, cmp.AllowUnexported(attributes.Attributes{})) {
