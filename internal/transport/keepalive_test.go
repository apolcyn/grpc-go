/*
 *
 * Copyright 2019 gRPC authors.
 *
 * Licensed under the Apache License, Version 2.0 (the "License");
 * you may not use this file except in compliance with the License.
 * You may obtain a copy of the License at
 *
 *     http://www.apache.org/licenses/LICENSE-2.0
 *
 * Unless required by applicable law or agreed to in writing, software
 * distributed under the License is distributed on an "AS IS" BASIS,
 * WITHOUT WARRANTIES OR CONDITIONS OF ANY KIND, either express or implied.
 * See the License for the specific language governing permissions and
 * limitations under the License.
 *
 */

// This file contains tests related to the following proposals:
// https://github.com/grpc/proposal/blob/master/A8-client-side-keepalive.md
// https://github.com/grpc/proposal/blob/master/A9-server-side-conn-mgt.md
// https://github.com/grpc/proposal/blob/master/A18-tcp-user-timeout.md
package transport

import (
	"context"
	"fmt"
	"io"
	"net"
	"testing"
	"time"

	"golang.org/x/net/http2"
	"google.golang.org/grpc/internal/syscall"
	"google.golang.org/grpc/keepalive"
)

const defaultTestTimeout = 10 * time.Second

// TestMaxConnectionIdle tests that a server will send GoAway to an idle
// client. An idle client is one who doesn't make any RPC calls for a duration
// of MaxConnectionIdle time.
func (s) TestMaxConnectionIdle(t *testing.T) {
	serverConfig := &ServerConfig{
		KeepaliveParams: keepalive.ServerParameters{
			MaxConnectionIdle: 2 * time.Second,
		},
	}
	server, client, cancel := setUpWithOptions(t, 0, serverConfig, suspended, ConnectOptions{})
	defer func() {
<<<<<<< HEAD
		client.Close(nil)
=======
		client.Close(fmt.Errorf("closed manually by test"))
>>>>>>> 87eb5b75
		server.stop()
		cancel()
	}()

	ctx, cancel := context.WithTimeout(context.Background(), defaultTestTimeout)
	defer cancel()
	stream, err := client.NewStream(ctx, &CallHdr{})
	if err != nil {
		t.Fatalf("client.NewStream() failed: %v", err)
	}
	client.CloseStream(stream, io.EOF)

	// Wait for the server's MaxConnectionIdle timeout to kick in, and for it
	// to send a GoAway.
	timeout := time.NewTimer(time.Second * 4)
	select {
	case <-client.Error():
		if !timeout.Stop() {
			<-timeout.C
		}
		if reason, _ := client.GetGoAwayReason(); reason != GoAwayNoReason {
			t.Fatalf("GoAwayReason is %v, want %v", reason, GoAwayNoReason)
		}
	case <-timeout.C:
		t.Fatalf("MaxConnectionIdle timeout expired, expected a GoAway from the server.")
	}
}

// TestMaxConenctionIdleBusyClient tests that a server will not send GoAway to
// a busy client.
func (s) TestMaxConnectionIdleBusyClient(t *testing.T) {
	serverConfig := &ServerConfig{
		KeepaliveParams: keepalive.ServerParameters{
			MaxConnectionIdle: 2 * time.Second,
		},
	}
	server, client, cancel := setUpWithOptions(t, 0, serverConfig, suspended, ConnectOptions{})
	defer func() {
<<<<<<< HEAD
		client.Close(nil)
=======
		client.Close(fmt.Errorf("closed manually by test"))
>>>>>>> 87eb5b75
		server.stop()
		cancel()
	}()

	ctx, cancel := context.WithTimeout(context.Background(), defaultTestTimeout)
	defer cancel()
	_, err := client.NewStream(ctx, &CallHdr{})
	if err != nil {
		t.Fatalf("client.NewStream() failed: %v", err)
	}

	// Wait for double the MaxConnectionIdle time to make sure the server does
	// not send a GoAway, as the client has an open stream.
	timeout := time.NewTimer(time.Second * 4)
	select {
	case <-client.GoAway():
		if !timeout.Stop() {
			<-timeout.C
		}
		t.Fatalf("A non-idle client received a GoAway.")
	case <-timeout.C:
	}
}

// TestMaxConnectionAge tests that a server will send GoAway after a duration
// of MaxConnectionAge.
func (s) TestMaxConnectionAge(t *testing.T) {
	serverConfig := &ServerConfig{
		KeepaliveParams: keepalive.ServerParameters{
			MaxConnectionAge:      1 * time.Second,
			MaxConnectionAgeGrace: 1 * time.Second,
		},
	}
	server, client, cancel := setUpWithOptions(t, 0, serverConfig, suspended, ConnectOptions{})
	defer func() {
<<<<<<< HEAD
		client.Close(nil)
=======
		client.Close(fmt.Errorf("closed manually by test"))
>>>>>>> 87eb5b75
		server.stop()
		cancel()
	}()

	ctx, cancel := context.WithTimeout(context.Background(), defaultTestTimeout)
	defer cancel()
	_, err := client.NewStream(ctx, &CallHdr{})
	if err != nil {
		t.Fatalf("client.NewStream() failed: %v", err)
	}

	// Wait for the server's MaxConnectionAge timeout to kick in, and for it
	// to send a GoAway.
	timeout := time.NewTimer(4 * time.Second)
	select {
	case <-client.Error():
		if !timeout.Stop() {
			<-timeout.C
		}
		if reason, _ := client.GetGoAwayReason(); reason != GoAwayNoReason {
			t.Fatalf("GoAwayReason is %v, want %v", reason, GoAwayNoReason)
		}
	case <-timeout.C:
		t.Fatalf("MaxConnectionAge timeout expired, expected a GoAway from the server.")
	}
}

const (
	defaultWriteBufSize = 32 * 1024
	defaultReadBufSize  = 32 * 1024
)

// TestKeepaliveServerClosesUnresponsiveClient tests that a server closes
// the connection with a client that doesn't respond to keepalive pings.
//
// This test creates a regular net.Conn connection to the server and sends the
// clientPreface and the initial Settings frame, and then remains unresponsive.
func (s) TestKeepaliveServerClosesUnresponsiveClient(t *testing.T) {
	serverConfig := &ServerConfig{
		KeepaliveParams: keepalive.ServerParameters{
			Time:    1 * time.Second,
			Timeout: 1 * time.Second,
		},
	}
	server, client, cancel := setUpWithOptions(t, 0, serverConfig, suspended, ConnectOptions{})
	defer func() {
<<<<<<< HEAD
		client.Close(nil)
=======
		client.Close(fmt.Errorf("closed manually by test"))
>>>>>>> 87eb5b75
		server.stop()
		cancel()
	}()

	addr := server.addr()
	conn, err := net.Dial("tcp", addr)
	if err != nil {
		t.Fatalf("net.Dial(tcp, %v) failed: %v", addr, err)
	}
	defer conn.Close()

	if n, err := conn.Write(clientPreface); err != nil || n != len(clientPreface) {
		t.Fatalf("conn.Write(clientPreface) failed: n=%v, err=%v", n, err)
	}
	framer := newFramer(conn, defaultWriteBufSize, defaultReadBufSize, 0)
	if err := framer.fr.WriteSettings(http2.Setting{}); err != nil {
		t.Fatal("framer.WriteSettings(http2.Setting{}) failed:", err)
	}
	framer.writer.Flush()

	// We read from the net.Conn till we get an error, which is expected when
	// the server closes the connection as part of the keepalive logic.
	errCh := make(chan error)
	go func() {
		b := make([]byte, 24)
		for {
			if _, err = conn.Read(b); err != nil {
				errCh <- err
				return
			}
		}
	}()

	// Server waits for KeepaliveParams.Time seconds before sending out a ping,
	// and then waits for KeepaliveParams.Timeout for a ping ack.
	timeout := time.NewTimer(4 * time.Second)
	select {
	case err := <-errCh:
		if err != io.EOF {
			t.Fatalf("client.Read(_) = _,%v, want io.EOF", err)

		}
	case <-timeout.C:
		t.Fatalf("keepalive timeout expired, server should have closed the connection.")
	}
}

// TestKeepaliveServerWithResponsiveClient tests that a server doesn't close
// the connection with a client that responds to keepalive pings.
func (s) TestKeepaliveServerWithResponsiveClient(t *testing.T) {
	serverConfig := &ServerConfig{
		KeepaliveParams: keepalive.ServerParameters{
			Time:    1 * time.Second,
			Timeout: 1 * time.Second,
		},
	}
	server, client, cancel := setUpWithOptions(t, 0, serverConfig, suspended, ConnectOptions{})
	defer func() {
<<<<<<< HEAD
		client.Close(nil)
=======
		client.Close(fmt.Errorf("closed manually by test"))
>>>>>>> 87eb5b75
		server.stop()
		cancel()
	}()

	// Give keepalive logic some time by sleeping.
	time.Sleep(4 * time.Second)

	ctx, cancel := context.WithTimeout(context.Background(), defaultTestTimeout)
	defer cancel()
	// Make sure the client transport is healthy.
	if _, err := client.NewStream(ctx, &CallHdr{}); err != nil {
		t.Fatalf("client.NewStream() failed: %v", err)
	}
}

// TestKeepaliveClientClosesUnresponsiveServer creates a server which does not
// respond to keepalive pings, and makes sure that the client closes the
// transport once the keepalive logic kicks in. Here, we set the
// `PermitWithoutStream` parameter to true which ensures that the keepalive
// logic is running even without any active streams.
func (s) TestKeepaliveClientClosesUnresponsiveServer(t *testing.T) {
	connCh := make(chan net.Conn, 1)
	client, cancel := setUpWithNoPingServer(t, ConnectOptions{KeepaliveParams: keepalive.ClientParameters{
		Time:                1 * time.Second,
		Timeout:             1 * time.Second,
		PermitWithoutStream: true,
	}}, connCh)
	defer cancel()
<<<<<<< HEAD
	defer client.Close(nil)
=======
	defer client.Close(fmt.Errorf("closed manually by test"))
>>>>>>> 87eb5b75

	conn, ok := <-connCh
	if !ok {
		t.Fatalf("Server didn't return connection object")
	}
	defer conn.Close()

	// Sleep for keepalive to close the connection.
	time.Sleep(4 * time.Second)

	ctx, cancel := context.WithTimeout(context.Background(), defaultTestTimeout)
	defer cancel()
	// Make sure the client transport is not healthy.
	if _, err := client.NewStream(ctx, &CallHdr{}); err == nil {
		t.Fatal("client.NewStream() should have failed, but succeeded")
	}
}

// TestKeepaliveClientOpenWithUnresponsiveServer creates a server which does
// not respond to keepalive pings, and makes sure that the client does not
// close the transport. Here, we do not set the `PermitWithoutStream` parameter
// to true which ensures that the keepalive logic is turned off without any
// active streams, and therefore the transport stays open.
func (s) TestKeepaliveClientOpenWithUnresponsiveServer(t *testing.T) {
	connCh := make(chan net.Conn, 1)
	client, cancel := setUpWithNoPingServer(t, ConnectOptions{KeepaliveParams: keepalive.ClientParameters{
		Time:    1 * time.Second,
		Timeout: 1 * time.Second,
	}}, connCh)
	defer cancel()
<<<<<<< HEAD
	defer client.Close(nil)
=======
	defer client.Close(fmt.Errorf("closed manually by test"))
>>>>>>> 87eb5b75

	conn, ok := <-connCh
	if !ok {
		t.Fatalf("Server didn't return connection object")
	}
	defer conn.Close()

	// Give keepalive some time.
	time.Sleep(4 * time.Second)

	ctx, cancel := context.WithTimeout(context.Background(), defaultTestTimeout)
	defer cancel()
	// Make sure the client transport is healthy.
	if _, err := client.NewStream(ctx, &CallHdr{}); err != nil {
		t.Fatalf("client.NewStream() failed: %v", err)
	}
}

// TestKeepaliveClientClosesWithActiveStreams creates a server which does not
// respond to keepalive pings, and makes sure that the client closes the
// transport even when there is an active stream.
func (s) TestKeepaliveClientClosesWithActiveStreams(t *testing.T) {
	connCh := make(chan net.Conn, 1)
	client, cancel := setUpWithNoPingServer(t, ConnectOptions{KeepaliveParams: keepalive.ClientParameters{
		Time:    1 * time.Second,
		Timeout: 1 * time.Second,
	}}, connCh)
	defer cancel()
<<<<<<< HEAD
	defer client.Close(nil)
=======
	defer client.Close(fmt.Errorf("closed manually by test"))
>>>>>>> 87eb5b75

	conn, ok := <-connCh
	if !ok {
		t.Fatalf("Server didn't return connection object")
	}
	defer conn.Close()

	ctx, cancel := context.WithTimeout(context.Background(), defaultTestTimeout)
	defer cancel()
	// Create a stream, but send no data on it.
	if _, err := client.NewStream(ctx, &CallHdr{}); err != nil {
		t.Fatalf("client.NewStream() failed: %v", err)
	}

	// Give keepalive some time.
	time.Sleep(4 * time.Second)

	// Make sure the client transport is not healthy.
	if _, err := client.NewStream(ctx, &CallHdr{}); err == nil {
		t.Fatal("client.NewStream() should have failed, but succeeded")
	}
}

// TestKeepaliveClientStaysHealthyWithResponsiveServer creates a server which
// responds to keepalive pings, and makes sure than a client transport stays
// healthy without any active streams.
func (s) TestKeepaliveClientStaysHealthyWithResponsiveServer(t *testing.T) {
	server, client, cancel := setUpWithOptions(t, 0, &ServerConfig{}, normal, ConnectOptions{
		KeepaliveParams: keepalive.ClientParameters{
			Time:                1 * time.Second,
			Timeout:             1 * time.Second,
			PermitWithoutStream: true,
		}})
	defer func() {
<<<<<<< HEAD
		client.Close(nil)
=======
		client.Close(fmt.Errorf("closed manually by test"))
>>>>>>> 87eb5b75
		server.stop()
		cancel()
	}()

	// Give keepalive some time.
	time.Sleep(4 * time.Second)

	ctx, cancel := context.WithTimeout(context.Background(), defaultTestTimeout)
	defer cancel()
	// Make sure the client transport is healthy.
	if _, err := client.NewStream(ctx, &CallHdr{}); err != nil {
		t.Fatalf("client.NewStream() failed: %v", err)
	}
}

// TestKeepaliveClientFrequency creates a server which expects at most 1 client
// ping for every 1.2 seconds, while the client is configured to send a ping
// every 1 second. So, this configuration should end up with the client
// transport being closed. But we had a bug wherein the client was sending one
// ping every [Time+Timeout] instead of every [Time] period, and this test
// explicitly makes sure the fix works and the client sends a ping every [Time]
// period.
func (s) TestKeepaliveClientFrequency(t *testing.T) {
	serverConfig := &ServerConfig{
		KeepalivePolicy: keepalive.EnforcementPolicy{
			MinTime:             1200 * time.Millisecond, // 1.2 seconds
			PermitWithoutStream: true,
		},
	}
	clientOptions := ConnectOptions{
		KeepaliveParams: keepalive.ClientParameters{
			Time:                1 * time.Second,
			Timeout:             2 * time.Second,
			PermitWithoutStream: true,
		},
	}
	server, client, cancel := setUpWithOptions(t, 0, serverConfig, normal, clientOptions)
	defer func() {
<<<<<<< HEAD
		client.Close(nil)
=======
		client.Close(fmt.Errorf("closed manually by test"))
>>>>>>> 87eb5b75
		server.stop()
		cancel()
	}()

	timeout := time.NewTimer(6 * time.Second)
	select {
	case <-client.Error():
		if !timeout.Stop() {
			<-timeout.C
		}
		if reason, _ := client.GetGoAwayReason(); reason != GoAwayTooManyPings {
			t.Fatalf("GoAwayReason is %v, want %v", reason, GoAwayTooManyPings)
		}
	case <-timeout.C:
		t.Fatalf("client transport still healthy; expected GoAway from the server.")
	}

	ctx, cancel := context.WithTimeout(context.Background(), defaultTestTimeout)
	defer cancel()
	// Make sure the client transport is not healthy.
	if _, err := client.NewStream(ctx, &CallHdr{}); err == nil {
		t.Fatal("client.NewStream() should have failed, but succeeded")
	}
}

// TestKeepaliveServerEnforcementWithAbusiveClientNoRPC verifies that the
// server closes a client transport when it sends too many keepalive pings
// (when there are no active streams), based on the configured
// EnforcementPolicy.
func (s) TestKeepaliveServerEnforcementWithAbusiveClientNoRPC(t *testing.T) {
	serverConfig := &ServerConfig{
		KeepalivePolicy: keepalive.EnforcementPolicy{
			MinTime: 2 * time.Second,
		},
	}
	clientOptions := ConnectOptions{
		KeepaliveParams: keepalive.ClientParameters{
			Time:                50 * time.Millisecond,
			Timeout:             1 * time.Second,
			PermitWithoutStream: true,
		},
	}
	server, client, cancel := setUpWithOptions(t, 0, serverConfig, normal, clientOptions)
	defer func() {
<<<<<<< HEAD
		client.Close(nil)
=======
		client.Close(fmt.Errorf("closed manually by test"))
>>>>>>> 87eb5b75
		server.stop()
		cancel()
	}()

	timeout := time.NewTimer(4 * time.Second)
	select {
	case <-client.Error():
		if !timeout.Stop() {
			<-timeout.C
		}
		if reason, _ := client.GetGoAwayReason(); reason != GoAwayTooManyPings {
			t.Fatalf("GoAwayReason is %v, want %v", reason, GoAwayTooManyPings)
		}
	case <-timeout.C:
		t.Fatalf("client transport still healthy; expected GoAway from the server.")
	}

	ctx, cancel := context.WithTimeout(context.Background(), defaultTestTimeout)
	defer cancel()
	// Make sure the client transport is not healthy.
	if _, err := client.NewStream(ctx, &CallHdr{}); err == nil {
		t.Fatal("client.NewStream() should have failed, but succeeded")
	}
}

// TestKeepaliveServerEnforcementWithAbusiveClientWithRPC verifies that the
// server closes a client transport when it sends too many keepalive pings
// (even when there is an active stream), based on the configured
// EnforcementPolicy.
func (s) TestKeepaliveServerEnforcementWithAbusiveClientWithRPC(t *testing.T) {
	serverConfig := &ServerConfig{
		KeepalivePolicy: keepalive.EnforcementPolicy{
			MinTime: 2 * time.Second,
		},
	}
	clientOptions := ConnectOptions{
		KeepaliveParams: keepalive.ClientParameters{
			Time:    50 * time.Millisecond,
			Timeout: 1 * time.Second,
		},
	}
	server, client, cancel := setUpWithOptions(t, 0, serverConfig, suspended, clientOptions)
	defer func() {
<<<<<<< HEAD
		client.Close(nil)
=======
		client.Close(fmt.Errorf("closed manually by test"))
>>>>>>> 87eb5b75
		server.stop()
		cancel()
	}()

	ctx, cancel := context.WithTimeout(context.Background(), defaultTestTimeout)
	defer cancel()
	if _, err := client.NewStream(ctx, &CallHdr{}); err != nil {
		t.Fatalf("client.NewStream() failed: %v", err)
	}

	timeout := time.NewTimer(4 * time.Second)
	select {
	case <-client.Error():
		if !timeout.Stop() {
			<-timeout.C
		}
		if reason, _ := client.GetGoAwayReason(); reason != GoAwayTooManyPings {
			t.Fatalf("GoAwayReason is %v, want %v", reason, GoAwayTooManyPings)
		}
	case <-timeout.C:
		t.Fatalf("client transport still healthy; expected GoAway from the server.")
	}

	// Make sure the client transport is not healthy.
	if _, err := client.NewStream(ctx, &CallHdr{}); err == nil {
		t.Fatal("client.NewStream() should have failed, but succeeded")
	}
}

// TestKeepaliveServerEnforcementWithObeyingClientNoRPC verifies that the
// server does not close a client transport (with no active streams) which
// sends keepalive pings in accordance to the configured keepalive
// EnforcementPolicy.
func (s) TestKeepaliveServerEnforcementWithObeyingClientNoRPC(t *testing.T) {
	serverConfig := &ServerConfig{
		KeepalivePolicy: keepalive.EnforcementPolicy{
			MinTime:             100 * time.Millisecond,
			PermitWithoutStream: true,
		},
	}
	clientOptions := ConnectOptions{
		KeepaliveParams: keepalive.ClientParameters{
			Time:                101 * time.Millisecond,
			Timeout:             1 * time.Second,
			PermitWithoutStream: true,
		},
	}
	server, client, cancel := setUpWithOptions(t, 0, serverConfig, normal, clientOptions)
	defer func() {
<<<<<<< HEAD
		client.Close(nil)
=======
		client.Close(fmt.Errorf("closed manually by test"))
>>>>>>> 87eb5b75
		server.stop()
		cancel()
	}()

	// Give keepalive enough time.
	time.Sleep(3 * time.Second)

	ctx, cancel := context.WithTimeout(context.Background(), defaultTestTimeout)
	defer cancel()
	// Make sure the client transport is healthy.
	if _, err := client.NewStream(ctx, &CallHdr{}); err != nil {
		t.Fatalf("client.NewStream() failed: %v", err)
	}
}

// TestKeepaliveServerEnforcementWithObeyingClientWithRPC verifies that the
// server does not close a client transport (with active streams) which
// sends keepalive pings in accordance to the configured keepalive
// EnforcementPolicy.
func (s) TestKeepaliveServerEnforcementWithObeyingClientWithRPC(t *testing.T) {
	serverConfig := &ServerConfig{
		KeepalivePolicy: keepalive.EnforcementPolicy{
			MinTime: 100 * time.Millisecond,
		},
	}
	clientOptions := ConnectOptions{
		KeepaliveParams: keepalive.ClientParameters{
			Time:    101 * time.Millisecond,
			Timeout: 1 * time.Second,
		},
	}
	server, client, cancel := setUpWithOptions(t, 0, serverConfig, suspended, clientOptions)
	defer func() {
<<<<<<< HEAD
		client.Close(nil)
=======
		client.Close(fmt.Errorf("closed manually by test"))
>>>>>>> 87eb5b75
		server.stop()
		cancel()
	}()

	ctx, cancel := context.WithTimeout(context.Background(), defaultTestTimeout)
	defer cancel()
	if _, err := client.NewStream(ctx, &CallHdr{}); err != nil {
		t.Fatalf("client.NewStream() failed: %v", err)
	}

	// Give keepalive enough time.
	time.Sleep(3 * time.Second)

	// Make sure the client transport is healthy.
	if _, err := client.NewStream(ctx, &CallHdr{}); err != nil {
		t.Fatalf("client.NewStream() failed: %v", err)
	}
}

// TestKeepaliveServerEnforcementWithDormantKeepaliveOnClient verifies that the
// server does not closes a client transport, which has been configured to send
// more pings than allowed by the server's EnforcementPolicy. This client
// transport does not have any active streams and `PermitWithoutStream` is set
// to false. This should ensure that the keepalive functionality on the client
// side enters a dormant state.
func (s) TestKeepaliveServerEnforcementWithDormantKeepaliveOnClient(t *testing.T) {
	serverConfig := &ServerConfig{
		KeepalivePolicy: keepalive.EnforcementPolicy{
			MinTime: 2 * time.Second,
		},
	}
	clientOptions := ConnectOptions{
		KeepaliveParams: keepalive.ClientParameters{
			Time:    50 * time.Millisecond,
			Timeout: 1 * time.Second,
		},
	}
	server, client, cancel := setUpWithOptions(t, 0, serverConfig, normal, clientOptions)
	defer func() {
<<<<<<< HEAD
		client.Close(nil)
=======
		client.Close(fmt.Errorf("closed manually by test"))
>>>>>>> 87eb5b75
		server.stop()
		cancel()
	}()

	// No active streams on the client. Give keepalive enough time.
	time.Sleep(5 * time.Second)

	ctx, cancel := context.WithTimeout(context.Background(), defaultTestTimeout)
	defer cancel()
	// Make sure the client transport is healthy.
	if _, err := client.NewStream(ctx, &CallHdr{}); err != nil {
		t.Fatalf("client.NewStream() failed: %v", err)
	}
}

// TestTCPUserTimeout tests that the TCP_USER_TIMEOUT socket option is set to
// the keepalive timeout, as detailed in proposal A18.
func (s) TestTCPUserTimeout(t *testing.T) {
	tests := []struct {
		time        time.Duration
		timeout     time.Duration
		wantTimeout time.Duration
	}{
		{
			10 * time.Second,
			10 * time.Second,
			10 * 1000 * time.Millisecond,
		},
		{
			0,
			0,
			0,
		},
	}
	for _, tt := range tests {
		server, client, cancel := setUpWithOptions(
			t,
			0,
			&ServerConfig{
				KeepaliveParams: keepalive.ServerParameters{
					Time:    tt.timeout,
					Timeout: tt.timeout,
				},
			},
			normal,
			ConnectOptions{
				KeepaliveParams: keepalive.ClientParameters{
					Time:    tt.time,
					Timeout: tt.timeout,
				},
			},
		)
		defer func() {
<<<<<<< HEAD
			client.Close(nil)
=======
			client.Close(fmt.Errorf("closed manually by test"))
>>>>>>> 87eb5b75
			server.stop()
			cancel()
		}()

		ctx, cancel := context.WithTimeout(context.Background(), defaultTestTimeout)
		defer cancel()
		stream, err := client.NewStream(ctx, &CallHdr{})
		if err != nil {
			t.Fatalf("client.NewStream() failed: %v", err)
		}
		client.CloseStream(stream, io.EOF)

		opt, err := syscall.GetTCPUserTimeout(client.conn)
		if err != nil {
			t.Fatalf("syscall.GetTCPUserTimeout() failed: %v", err)
		}
		if opt < 0 {
			t.Skipf("skipping test on unsupported environment")
		}
		if gotTimeout := time.Duration(opt) * time.Millisecond; gotTimeout != tt.wantTimeout {
			t.Fatalf("syscall.GetTCPUserTimeout() = %d, want %d", gotTimeout, tt.wantTimeout)
		}
	}
}<|MERGE_RESOLUTION|>--- conflicted
+++ resolved
@@ -48,11 +48,7 @@
 	}
 	server, client, cancel := setUpWithOptions(t, 0, serverConfig, suspended, ConnectOptions{})
 	defer func() {
-<<<<<<< HEAD
-		client.Close(nil)
-=======
-		client.Close(fmt.Errorf("closed manually by test"))
->>>>>>> 87eb5b75
+		client.Close(fmt.Errorf("closed manually by test"))
 		server.stop()
 		cancel()
 	}()
@@ -91,11 +87,7 @@
 	}
 	server, client, cancel := setUpWithOptions(t, 0, serverConfig, suspended, ConnectOptions{})
 	defer func() {
-<<<<<<< HEAD
-		client.Close(nil)
-=======
-		client.Close(fmt.Errorf("closed manually by test"))
->>>>>>> 87eb5b75
+		client.Close(fmt.Errorf("closed manually by test"))
 		server.stop()
 		cancel()
 	}()
@@ -131,11 +123,7 @@
 	}
 	server, client, cancel := setUpWithOptions(t, 0, serverConfig, suspended, ConnectOptions{})
 	defer func() {
-<<<<<<< HEAD
-		client.Close(nil)
-=======
-		client.Close(fmt.Errorf("closed manually by test"))
->>>>>>> 87eb5b75
+		client.Close(fmt.Errorf("closed manually by test"))
 		server.stop()
 		cancel()
 	}()
@@ -182,11 +170,7 @@
 	}
 	server, client, cancel := setUpWithOptions(t, 0, serverConfig, suspended, ConnectOptions{})
 	defer func() {
-<<<<<<< HEAD
-		client.Close(nil)
-=======
-		client.Close(fmt.Errorf("closed manually by test"))
->>>>>>> 87eb5b75
+		client.Close(fmt.Errorf("closed manually by test"))
 		server.stop()
 		cancel()
 	}()
@@ -245,11 +229,7 @@
 	}
 	server, client, cancel := setUpWithOptions(t, 0, serverConfig, suspended, ConnectOptions{})
 	defer func() {
-<<<<<<< HEAD
-		client.Close(nil)
-=======
-		client.Close(fmt.Errorf("closed manually by test"))
->>>>>>> 87eb5b75
+		client.Close(fmt.Errorf("closed manually by test"))
 		server.stop()
 		cancel()
 	}()
@@ -278,11 +258,7 @@
 		PermitWithoutStream: true,
 	}}, connCh)
 	defer cancel()
-<<<<<<< HEAD
-	defer client.Close(nil)
-=======
 	defer client.Close(fmt.Errorf("closed manually by test"))
->>>>>>> 87eb5b75
 
 	conn, ok := <-connCh
 	if !ok {
@@ -313,11 +289,7 @@
 		Timeout: 1 * time.Second,
 	}}, connCh)
 	defer cancel()
-<<<<<<< HEAD
-	defer client.Close(nil)
-=======
 	defer client.Close(fmt.Errorf("closed manually by test"))
->>>>>>> 87eb5b75
 
 	conn, ok := <-connCh
 	if !ok {
@@ -346,11 +318,7 @@
 		Timeout: 1 * time.Second,
 	}}, connCh)
 	defer cancel()
-<<<<<<< HEAD
-	defer client.Close(nil)
-=======
 	defer client.Close(fmt.Errorf("closed manually by test"))
->>>>>>> 87eb5b75
 
 	conn, ok := <-connCh
 	if !ok {
@@ -385,11 +353,7 @@
 			PermitWithoutStream: true,
 		}})
 	defer func() {
-<<<<<<< HEAD
-		client.Close(nil)
-=======
-		client.Close(fmt.Errorf("closed manually by test"))
->>>>>>> 87eb5b75
+		client.Close(fmt.Errorf("closed manually by test"))
 		server.stop()
 		cancel()
 	}()
@@ -428,11 +392,7 @@
 	}
 	server, client, cancel := setUpWithOptions(t, 0, serverConfig, normal, clientOptions)
 	defer func() {
-<<<<<<< HEAD
-		client.Close(nil)
-=======
-		client.Close(fmt.Errorf("closed manually by test"))
->>>>>>> 87eb5b75
+		client.Close(fmt.Errorf("closed manually by test"))
 		server.stop()
 		cancel()
 	}()
@@ -477,11 +437,7 @@
 	}
 	server, client, cancel := setUpWithOptions(t, 0, serverConfig, normal, clientOptions)
 	defer func() {
-<<<<<<< HEAD
-		client.Close(nil)
-=======
-		client.Close(fmt.Errorf("closed manually by test"))
->>>>>>> 87eb5b75
+		client.Close(fmt.Errorf("closed manually by test"))
 		server.stop()
 		cancel()
 	}()
@@ -525,11 +481,7 @@
 	}
 	server, client, cancel := setUpWithOptions(t, 0, serverConfig, suspended, clientOptions)
 	defer func() {
-<<<<<<< HEAD
-		client.Close(nil)
-=======
-		client.Close(fmt.Errorf("closed manually by test"))
->>>>>>> 87eb5b75
+		client.Close(fmt.Errorf("closed manually by test"))
 		server.stop()
 		cancel()
 	}()
@@ -579,11 +531,7 @@
 	}
 	server, client, cancel := setUpWithOptions(t, 0, serverConfig, normal, clientOptions)
 	defer func() {
-<<<<<<< HEAD
-		client.Close(nil)
-=======
-		client.Close(fmt.Errorf("closed manually by test"))
->>>>>>> 87eb5b75
+		client.Close(fmt.Errorf("closed manually by test"))
 		server.stop()
 		cancel()
 	}()
@@ -617,11 +565,7 @@
 	}
 	server, client, cancel := setUpWithOptions(t, 0, serverConfig, suspended, clientOptions)
 	defer func() {
-<<<<<<< HEAD
-		client.Close(nil)
-=======
-		client.Close(fmt.Errorf("closed manually by test"))
->>>>>>> 87eb5b75
+		client.Close(fmt.Errorf("closed manually by test"))
 		server.stop()
 		cancel()
 	}()
@@ -661,11 +605,7 @@
 	}
 	server, client, cancel := setUpWithOptions(t, 0, serverConfig, normal, clientOptions)
 	defer func() {
-<<<<<<< HEAD
-		client.Close(nil)
-=======
-		client.Close(fmt.Errorf("closed manually by test"))
->>>>>>> 87eb5b75
+		client.Close(fmt.Errorf("closed manually by test"))
 		server.stop()
 		cancel()
 	}()
@@ -719,11 +659,7 @@
 			},
 		)
 		defer func() {
-<<<<<<< HEAD
-			client.Close(nil)
-=======
 			client.Close(fmt.Errorf("closed manually by test"))
->>>>>>> 87eb5b75
 			server.stop()
 			cancel()
 		}()
