--- conflicted
+++ resolved
@@ -851,11 +851,7 @@
 // This method blocks until the addrConn that initiated this transport is
 // re-connected. This happens because t.onClose() begins reconnect logic at the
 // addrConn level and blocks until the addrConn is successfully connected.
-<<<<<<< HEAD
-func (t *http2Client) Close(err error) error {
-=======
 func (t *http2Client) Close(err error) {
->>>>>>> 87eb5b75
 	t.mu.Lock()
 	// Make sure we only Close once.
 	if t.state == closing {
@@ -876,11 +872,7 @@
 	t.mu.Unlock()
 	t.controlBuf.finish()
 	t.cancel()
-<<<<<<< HEAD
-	closeErr := t.conn.Close()
-=======
 	t.conn.Close()
->>>>>>> 87eb5b75
 	if channelz.IsOn() {
 		channelz.RemoveEntry(t.channelzID)
 	}
@@ -892,11 +884,7 @@
 	}
 	// Notify all active streams.
 	for _, s := range streams {
-<<<<<<< HEAD
-		t.closeStream(s, err, false, http2.ErrCodeNo, status.New(codes.Unavailable, ErrConnClosing.Desc), nil, false)
-=======
 		t.closeStream(s, err, false, http2.ErrCodeNo, status.New(codes.Unavailable, err.Error()), nil, false)
->>>>>>> 87eb5b75
 	}
 	if t.statsHandler != nil {
 		connEnd := &stats.ConnEnd{
@@ -904,10 +892,6 @@
 		}
 		t.statsHandler.HandleConn(t.ctx, connEnd)
 	}
-<<<<<<< HEAD
-	return closeErr
-=======
->>>>>>> 87eb5b75
 }
 
 // GracefulClose sets the state to draining, which prevents new streams from
@@ -1172,13 +1156,10 @@
 		}
 	}
 	id := f.LastStreamID
+	// TODO(apolcyn): address this review comment
 	if id > 0 && id%2 != 1 {
 		t.mu.Unlock()
-<<<<<<< HEAD
-		t.Close(connectionErrorf(true, nil, "received goaway with odd numbered stream id: %v", id))
-=======
 		t.Close(connectionErrorf(true, nil, "received goaway with non-zero even-numbered numbered stream id: %v", id))
->>>>>>> 87eb5b75
 		return
 	}
 	// A client can receive multiple GoAways from the server (see
@@ -1361,11 +1342,7 @@
 	sf, ok := frame.(*http2.SettingsFrame)
 	if !ok {
 		// this kicks off resetTransport, so must be last before return
-<<<<<<< HEAD
-		t.Close(connectionErrorf(true, nil, "initial http2 frame from server is not a settings frame"))
-=======
 		t.Close(connectionErrorf(true, nil, "initial http2 frame from server is not a settings frame: %T", frame))
->>>>>>> 87eb5b75
 		return
 	}
 	t.onPrefaceReceipt()
